--- conflicted
+++ resolved
@@ -145,9 +145,7 @@
         return realCapacity();
     }
 
-<<<<<<< HEAD
-    @NonNegative
-=======
+
     /**
      * Returns the write limit.
      * <p>
@@ -155,7 +153,7 @@
      *
      * @return the write limit
      */
->>>>>>> 29df3398
+    @NonNegative
     default long writeLimit() {
         return realCapacity();
     }
