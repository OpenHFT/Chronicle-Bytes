--- conflicted
+++ resolved
@@ -35,16 +35,13 @@
 import java.nio.BufferUnderflowException;
 import java.nio.ByteBuffer;
 
-<<<<<<< HEAD
+
 import static net.openhft.chronicle.core.util.ObjectUtils.requireNonNull;
-
-=======
 /**
  * Abstract representation of Bytes.
  *
  * @param <Underlying> Underlying type
  */
->>>>>>> 7910e8d7
 @SuppressWarnings("rawtypes")
 public abstract class AbstractBytes<Underlying>
         extends AbstractReferenceCounted
@@ -210,12 +207,7 @@
         return bytesStore.compareAndSwapLong(offset, expected, value);
     }
 
-<<<<<<< HEAD
     public @NotNull AbstractBytes<Underlying> append(double d)
-=======
-    @Override
-    public @NotNull AbstractBytes append(double d)
->>>>>>> 7910e8d7
             throws BufferOverflowException, IllegalStateException {
         boolean fits = canWriteDirect(380);
         double ad = Math.abs(d);
@@ -692,11 +684,7 @@
     @Override
     public void write(long offsetInRDO, @NotNull ByteBuffer bytes, int offset, int length)
             throws BufferOverflowException, IllegalStateException {
-<<<<<<< HEAD
         requireNonNull(bytes);
-        writeCheckOffset(offsetInRDO, length);
-        bytesStore.write(offsetInRDO, bytes, offset, length);
-=======
         if (this.bytesStore.inside(offsetInRDO, length)) {
             writeCheckOffset(offsetInRDO, length);
             bytesStore.write(offsetInRDO, bytes, offset, length);
@@ -712,7 +700,6 @@
         } else {
             throw new DecoratedBufferOverflowException("Unable to write " + length + " with " + writeRemaining() + " remaining");
         }
->>>>>>> 7910e8d7
     }
 
     @Override
