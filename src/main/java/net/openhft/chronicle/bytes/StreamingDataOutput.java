--- conflicted
+++ resolved
@@ -214,11 +214,8 @@
     default S writeSome(@NotNull Bytes bytes)
             throws BufferOverflowException {
         long length = Math.min(bytes.readRemaining(), writeRemaining());
-<<<<<<< HEAD
-=======
-        if (length + writePosition() >= 128 << 10)
+        if (length + writePosition() >= 1<< 20)
             length = Math.min(bytes.readRemaining(), realCapacity() - writePosition());
->>>>>>> cb866efa
         write(bytes, bytes.readPosition(), length);
         if (length == bytes.readRemaining()) {
             bytes.clear();
