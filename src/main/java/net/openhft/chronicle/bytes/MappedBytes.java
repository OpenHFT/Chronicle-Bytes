/*
 * Copyright 2016 higherfrequencytrading.com
 *
 * Licensed under the Apache License, Version 2.0 (the "License");
 * you may not use this file except in compliance with the License.
 * You may obtain a copy of the License at
 *
 *     http://www.apache.org/licenses/LICENSE-2.0
 *
 * Unless required by applicable law or agreed to in writing, software
 * distributed under the License is distributed on an "AS IS" BASIS,
 * WITHOUT WARRANTIES OR CONDITIONS OF ANY KIND, either express or implied.
 * See the License for the specific language governing permissions and
 * limitations under the License.
 */

package net.openhft.chronicle.bytes;

import net.openhft.chronicle.core.Jvm;
import net.openhft.chronicle.core.Memory;
import net.openhft.chronicle.core.OS;
import net.openhft.chronicle.core.UnsafeMemory;
import net.openhft.chronicle.core.io.Closeable;
import net.openhft.chronicle.core.io.IORuntimeException;
import org.jetbrains.annotations.NotNull;
import org.jetbrains.annotations.Nullable;
import org.slf4j.Logger;
import org.slf4j.LoggerFactory;

import java.io.File;
import java.io.FileNotFoundException;
import java.io.IOException;
import java.nio.BufferOverflowException;
import java.nio.BufferUnderflowException;

import static net.openhft.chronicle.core.util.StringUtils.*;

/**
 * Bytes to wrap memory mapped data.
 *
 * NOTE These Bytes are single Threaded as are all Bytes.
 */
public class MappedBytes extends AbstractBytes<Void> implements Closeable {
    private static final Logger LOGGER = LoggerFactory.getLogger(MappedBytes.class);
    @NotNull
    private final MappedFile mappedFile;
    private final boolean backingFileIsReadOnly;
    private volatile Thread lastAccessedThread;
    private volatile RuntimeException writeStack;

    // assume the mapped file is reserved already.
    protected MappedBytes(@NotNull MappedFile mappedFile) throws IllegalStateException {
        this(mappedFile, "");
    }

    protected MappedBytes(@NotNull MappedFile mappedFile, String name) throws IllegalStateException {
        super(NoBytesStore.noBytesStore(), NoBytesStore.noBytesStore().writePosition(),
                NoBytesStore.noBytesStore().writeLimit(), name);
        this.mappedFile = reserve(mappedFile);
        this.backingFileIsReadOnly = !mappedFile.file().canWrite();
        assert !mappedFile.isClosed();
        clear();
    }

    @NotNull
    private static MappedFile reserve(@NotNull MappedFile mappedFile) {
        mappedFile.reserve();
        return mappedFile;
    }

    @NotNull
    public static MappedBytes mappedBytes(@NotNull String filename, long chunkSize)
            throws FileNotFoundException, IllegalStateException {
        return mappedBytes(new File(filename), chunkSize);
    }

    @NotNull
    public static MappedBytes mappedBytes(@NotNull File file, long chunkSize)
            throws FileNotFoundException, IllegalStateException {
        return mappedBytes(file, chunkSize, OS.pageSize());
    }

    @NotNull
    public static MappedBytes mappedBytes(@NotNull File file, long chunkSize, long overlapSize)
            throws FileNotFoundException, IllegalStateException {
        @NotNull MappedFile rw = MappedFile.of(file, chunkSize, overlapSize, false);
        try {
            return mappedBytes(rw);
        } finally {
            rw.release();
        }
    }

    @NotNull
    public static MappedBytes mappedBytes(@NotNull File file,
                                          long chunkSize,
                                          long overlapSize,
                                          boolean readOnly) throws FileNotFoundException,
            IllegalStateException {
        @NotNull MappedFile rw = MappedFile.of(file, chunkSize, overlapSize, readOnly);
        try {
            return mappedBytes(rw);
        } finally {
            rw.release();
        }
    }

    @NotNull
    public static MappedBytes mappedBytes(@NotNull MappedFile rw) {
        return new MappedBytes(rw);
    }

    @NotNull
    public static MappedBytes readOnly(@NotNull File file) throws FileNotFoundException {
        return new MappedBytes(MappedFile.readOnly(file));
    }

    public void setNewChunkListener(NewChunkListener listener) {
        mappedFile.setNewChunkListener(listener);
    }

    @NotNull
    public MappedFile mappedFile() {
        return mappedFile;
    }

    @NotNull
    public MappedBytes withSizes(long chunkSize, long overlapSize) {
        @NotNull MappedFile mappedFile2 = this.mappedFile.withSizes(chunkSize, overlapSize);
        if (mappedFile2 == this.mappedFile)
            return this;
        try {
            return mappedBytes(mappedFile2);
        } finally {
            mappedFile2.release();
            release();
        }
    }

    @Override
    public BytesStore<Bytes<Void>, Void> copy() {
        return NativeBytes.copyOf(this);
    }

    @Override
    public long capacity() {
        return mappedFile == null ? 0L : mappedFile.capacity();
    }

    @Override
    public long realCapacity() {
        try {
            return mappedFile.actualSize();

        } catch (IORuntimeException e) {
            Jvm.warn().on(getClass(), "Unable to obtain the real size for " + mappedFile.file(), e);
            return 0;
        }
    }

    @NotNull
    @Override
    public Bytes<Void> readPositionRemaining(long position, long remaining) throws BufferUnderflowException {
        long limit = position + remaining;
        if (!bytesStore.inside(position)) {
            acquireNextByteStore(position, true);
        } else if (!bytesStore.inside(limit)) {
            acquireNextByteStore(limit, false);
        }

        if (writeLimit < limit)
            writeLimit(limit);

        boolean debug = false;
        assert debug = true;
        if (debug)
            readLimit(limit);
        else
            uncheckedWritePosition(limit);

        return readPosition(position);
    }

    @NotNull
    @Override
    public Bytes<Void> readPosition(long position) throws BufferUnderflowException {
        if (bytesStore.inside(position)) {
            return super.readPosition(position);
        } else {
            acquireNextByteStore(position, true);
            return this;
        }
    }

    @Override
    protected void readCheckOffset(long offset, long adding, boolean given) throws BufferUnderflowException {
        long check = adding >= 0 ? offset : offset + adding;
        if (!bytesStore.inside(check)) {
            acquireNextByteStore(offset, false);
        }
        super.readCheckOffset(offset, adding, given);
    }

    @Override
    protected void writeCheckOffset(long offset, long adding) throws BufferOverflowException {
<<<<<<< HEAD
        assert singleThreadedAccess();
        if (offset < 0 || offset > capacity() - adding)
=======
        if (offset < 0 || offset > mappedFile.capacity() - adding)
>>>>>>> 2865ddaf
            throw writeBufferOverflowException(offset);
        if (!bytesStore.inside(offset)) {
            acquireNextByteStore(offset, false);
        }
//        super.writeCheckOffset(offset, adding);
    }

    @NotNull
    private BufferOverflowException writeBufferOverflowException(long offset) {
        BufferOverflowException exception = new BufferOverflowException();
        exception.initCause(new IllegalArgumentException("Offset out of bound " + offset));
        return exception;
    }

    // require protection from concurrent mutation to bytesStore field
    private synchronized void acquireNextByteStore(long offset, boolean set) throws BufferOverflowException {
        @Nullable BytesStore oldBS = bytesStore;
        if (oldBS.inside(offset))
            return;

        try {
            @Nullable BytesStore newBS = mappedFile.acquireByteStore(offset);
            bytesStore = newBS;
            oldBS.release();

        } catch (@NotNull IOException | IllegalStateException | IllegalArgumentException e) {
            @NotNull BufferOverflowException boe = new BufferOverflowException();
            boe.initCause(e);
            throw boe;
        }
        if (set) {
            if (writeLimit() < readPosition)
                writeLimit(readPosition);
            if (readLimit() < readPosition)
                readLimit(readPosition);
            readPosition = offset;
        }
    }

    @NotNull
    @Override
    public Bytes<Void> readSkip(long bytesToSkip)
            throws BufferUnderflowException {
        if (readPosition + bytesToSkip > readLimit()) throw new BufferUnderflowException();
        long check = bytesToSkip >= 0 ? this.readPosition : this.readPosition + bytesToSkip;
        if (!bytesStore.inside(check)) {
            acquireNextByteStore(this.readPosition, false);
        }
        this.readPosition += bytesToSkip;
        return this;
    }


    @Nullable
    @Override
    public MappedBytesStore bytesStore() {
        return (MappedBytesStore) super.bytesStore();
    }

    @Override
    public long start() {
        return 0L;
    }

    @NotNull
    @Override
    public Bytes<Void> writePosition(long position) throws BufferOverflowException {
        assert singleThreadedAccess();
        if (position > writeLimit)
            throw new BufferOverflowException();
        if (position < 0L)
            throw new BufferUnderflowException();
        if (position < readPosition)
            this.readPosition = position;
        this.writePosition = position;
        return this;
    }

    @NotNull
    @Override
    public Bytes<Void> clear() {
        long start = 0L;
        readPosition = start;
        this.writePosition = start;
        writeLimit = mappedFile.capacity();
        return this;
    }

    @NotNull
    @Override
    public Bytes<Void> writeByte(byte i8) throws BufferOverflowException {
        assert singleThreadedAccess();
        long oldPosition = writePosition;
        if (writePosition < 0 || writePosition > capacity() - (long) 1)
            throw writeBufferOverflowException(writePosition);
        if (!bytesStore.inside(writePosition)) {
            acquireNextByteStore(writePosition, false);
        }
        this.writePosition = writePosition + (long) 1;
        bytesStore.writeByte(oldPosition, i8);
        return this;
    }

    @Override
    protected void performRelease() throws IllegalStateException {
        super.performRelease();
        mappedFile.release();
    }

    @Override
    public boolean isElastic() {
        return true;
    }

    public boolean isBackingFileReadOnly() {
        return backingFileIsReadOnly;
    }

    @NotNull
    @Override
    public Bytes<Void> write(@NotNull BytesStore bytes, long offset, long length)
            throws BufferUnderflowException, BufferOverflowException {
        assert singleThreadedAccess();
        if (length == 8) {
            writeLong(bytes.readLong(offset));

        } else if (bytes.isDirectMemory() && length >= 16) {
            rawCopy(bytes, offset, length);

        } else {
            BytesInternal.writeFully(bytes, offset, length, this);
        }
        return this;
    }

    public void rawCopy(@NotNull BytesStore bytes, long offset, long length)
            throws BufferOverflowException, BufferUnderflowException {
        long len = Math.min(writeRemaining(), Math.min(bytes.readRemaining(), length));
        if (len > 0) {
            OS.memory().copyMemory(bytes.addressForRead(offset), addressForWrite(writePosition()), len);
            uncheckedWritePosition(writePosition() + len);
        }
    }

    @NotNull
    @Override
    public Bytes<Void> append8bit(@NotNull CharSequence cs, int start, int end)
            throws IllegalArgumentException, BufferOverflowException, BufferUnderflowException,
            IndexOutOfBoundsException {
        assert singleThreadedAccess();
        // check the start.
        long pos = writePosition();
        writeCheckOffset(pos, 0);
        if (!(cs instanceof String) || pos + (end - start) * 3 + 5 >= safeLimit()) {
            return super.append8bit(cs, start, end);
        }
        return append8bit0((String) cs, start, end - start);
    }

<<<<<<< HEAD
    @NotNull
    @Override
    public Bytes<Void> writeUtf8(String s) throws BufferOverflowException {
        assert singleThreadedAccess();
        BytesInternal.writeUtf8(this, s);
        return this;
    }

=======
>>>>>>> 2865ddaf
    @Override
    @NotNull
    public MappedBytes write8bit(CharSequence s, int start, int length) {
        assert singleThreadedAccess();
        if (s == null) {
            writeStopBit(-1);
            return this;
        }
        // check the start.
        long pos = writePosition();
        writeCheckOffset(pos, 0);
        if (!(s instanceof String) || pos + length * 3 + 5 >= safeLimit()) {
            super.write8bit(s, start, length);
            return this;
        }

        writeStopBit(length);
        return append8bit0((String) s, start, length);
    }

    @NotNull
    private MappedBytes append8bit0(@NotNull String s, int start, int length) throws BufferOverflowException {
        assert singleThreadedAccess();
        if (Jvm.isJava9Plus()) {
            byte[] bytes = extractBytes(s);
            long address = addressForWrite(writePosition());
            Memory memory = bytesStore().memory;
            int i = 0;
            for (; i < length - 3; i += 4) {
                int c0 = bytes[i + start] & 0xff;
                int c1 = bytes[i + start + 1] & 0xff;
                int c2 = bytes[i + start + 2] & 0xff;
                int c3 = bytes[i + start + 3] & 0xff;
                memory.writeInt(address, (c3 << 24) | (c2 << 16) | (c1 << 8) | c0);
                address += 4;
            }
            for (; i < length; i++) {
                byte c = bytes[i + start];
                memory.writeByte(address++, c);
            }
            writeSkip(length);
        } else {
            char[] chars = extractChars(s);
            long address = addressForWrite(writePosition());
            Memory memory = bytesStore().memory;
            int i = 0;
            for (; i < length - 3; i += 4) {
                int c0 = chars[i + start] & 0xff;
                int c1 = chars[i + start + 1] & 0xff;
                int c2 = chars[i + start + 2] & 0xff;
                int c3 = chars[i + start + 3] & 0xff;
                memory.writeInt(address, (c3 << 24) | (c2 << 16) | (c1 << 8) | c0);
                address += 4;
            }
            for (; i < length; i++) {
                char c = chars[i + start];
                memory.writeByte(address++, (byte) c);
            }
            writeSkip(length);
        }
        return this;
    }

    @NotNull
    @Override
    public Bytes<Void> appendUtf8(CharSequence cs, int start, int length)
            throws BufferOverflowException, IllegalArgumentException {
        assert singleThreadedAccess();
        // check the start.
        long pos = writePosition();
        writeCheckOffset(pos, 0);
        if (!(cs instanceof String) || pos + length * 3 + 5 >= safeLimit()) {
            super.appendUtf8(cs, start, length);
            return this;
        }

        if (Jvm.isJava9Plus()) {
            byte[] bytes = extractBytes((String) cs);
            long address = addressForWrite(pos);
            Memory memory = OS.memory();
            int i = 0;
            non_ascii:
            {
                for (; i < length; i++) {
                    byte c = bytes[i + start];
                    if (c > 127) {
                        writeSkip(i);
                        break non_ascii;
                    }
                    memory.writeByte(address++, c);
                }
                writeSkip(length);
                return this;
            }
            for (; i < length; i++) {
                byte c = bytes[i + start];
                appendUtf8(c);
            }
        } else {
            char[] chars = extractChars((String) cs);
            long address = addressForWrite(pos);
            Memory memory = OS.memory();
            int i = 0;
            non_ascii:
            {
                for (; i < length; i++) {
                    char c = chars[i + start];
                    if (c > 127) {
                        writeSkip(i);
                        break non_ascii;
                    }
                    memory.writeByte(address++, (byte) c);
                }
                writeSkip(length);
                return this;
            }
            for (; i < length; i++) {
                char c = chars[i + start];
                appendUtf8(c);
            }
        }
        return this;
    }

    @Override
    public boolean sharedMemory() {
        return true;
    }

    @Override
    @NotNull
    public Bytes<Void> writeOrderedInt(long offset, int i) throws BufferOverflowException {
        assert singleThreadedAccess();
        assert writeCheckOffset0(offset, (long) 4);
        if (!bytesStore.inside(offset)) {
            acquireNextByteStore(offset, false);
        }
        bytesStore.writeOrderedInt(offset, i);
        return this;
    }

    @Override
    public byte readVolatileByte(long offset) throws BufferUnderflowException {
        if (!bytesStore.inside(offset)) {
            acquireNextByteStore(offset, false);
        }
        return bytesStore.readVolatileByte(offset);
    }

    @Override
    public short readVolatileShort(long offset) throws BufferUnderflowException {
        if (!bytesStore.inside(offset)) {
            acquireNextByteStore(offset, false);
        }
        return bytesStore.readVolatileShort(offset);
    }

    @Override
    public int readVolatileInt(long offset) throws BufferUnderflowException {
        if (!bytesStore.inside(offset)) {
            acquireNextByteStore(offset, false);
        }
        return bytesStore.readVolatileInt(offset);
    }

    @Override
    public long readVolatileLong(long offset) throws BufferUnderflowException {
        if (!bytesStore.inside(offset)) {
            acquireNextByteStore(offset, false);
        }
        return bytesStore.readVolatileLong(offset);
    }

    @Override
    public int peekVolatileInt() {
        if (!bytesStore.inside(readPosition)) {
            acquireNextByteStore(readPosition, true);
        }

        @Nullable MappedBytesStore bytesStore = (MappedBytesStore) (BytesStore) this.bytesStore;
        long address = bytesStore.address + bytesStore.translate(readPosition);
        @Nullable Memory memory = bytesStore.memory;

        // are we inside a cache line?
        if ((address & 63) <= 60) {
            // if (memory == null) throw new NullPointerException();
            memory.getClass(); // faster check for null.
            return UnsafeMemory.UNSAFE.getIntVolatile(null, address);

        } else {
            return memory.readVolatileInt(address);
        }
    }

    @Override
    public void close() {
        this.release();
    }

    @Override
    public boolean isClosed() {
        return this.refCount() <= 0;
    }

    @NotNull
    @Override
    public MappedBytes write(@NotNull BytesStore bytes)
            throws BufferOverflowException {
        assert singleThreadedAccess();
        assert bytes != this : "you should not write to yourself !";

        long offset = bytes.readPosition();
        long length = Math.min(writeRemaining(), bytes.readRemaining());
        if (length == 8) {
            writeLong(bytes.readLong(offset));

        } else if (bytes.isDirectMemory() && length >= 16 && length <= writeRemaining()) {
            rawCopy(bytes, offset, length);

        } else {
            BytesInternal.writeFully(bytes, offset, length, this);
        }
        return this;
    }

<<<<<<< HEAD
    private boolean singleThreadedAccess() {
        if (lastAccessedThread == null) {
            lastAccessedThread = Thread.currentThread();
        }
        final boolean isSingleThreaded = lastAccessedThread == Thread.currentThread();
        if (!isSingleThreaded) {
            LOGGER.warn("Detected multi-threaded write access. Initial write stack:", writeStack);
            LOGGER.warn("Current write stack: ", new RuntimeException());
        }
        if (writeStack == null) {
            writeStack = new RuntimeException();
        }
        return isSingleThreaded;
=======
    @NotNull
    @Override
    public Bytes<Void> writeUtf8(CharSequence str) throws BufferOverflowException {
        if (str instanceof String) {
            writeUtf8((String) str);
            return this;
        }
        if (str == null) {
            this.writeStopBit(-1);

        } else {
            try {
                long utfLength = AppendableUtil.findUtf8Length(str);
                this.writeStopBit(utfLength);
                BytesInternal.appendUtf8(this, str, 0, str.length());
            } catch (IndexOutOfBoundsException e) {
                throw new AssertionError(e);
            }
        }
        return this;
    }

    @Override
    public Bytes<Void> writeUtf8(String str) throws BufferOverflowException {
        if (str == null) {
            writeStopBit(-1);
            return this;
        }

        try {
            if (Jvm.isJava9Plus()) {
                byte[] strBytes = extractBytes(str);
                byte coder = getStringCoder(str);
                long utfLength = AppendableUtil.findUtf8Length(strBytes, coder);
                writeStopBit(utfLength);
                appendUtf8(strBytes, 0, str.length(), coder);
            } else {
                char[] chars = extractChars(str);
                long utfLength = AppendableUtil.findUtf8Length(chars);
                writeStopBit(utfLength);
                appendUtf8(chars, 0, chars.length);
            }
            return this;
        } catch (IllegalArgumentException e) {
            throw new AssertionError(e);
        }
    }

    @NotNull
    @Override
    public Bytes<Void> appendUtf8(char[] chars, int offset, int length) throws BufferOverflowException, IllegalArgumentException {
        if (writePosition < 0 || writePosition > capacity() - (long) 1 + length)
            throw writeBufferOverflowException(writePosition);
        int i;
        ascii:
        {
            for (i = 0; i < length; i++) {
                char c = chars[offset + i];
                if (c > 0x007F)
                    break ascii;
                long oldPosition = writePosition;
                if ((writePosition & 0xff) == 0 && !bytesStore.inside(writePosition)) {
                    acquireNextByteStore(writePosition, false);
                }
                this.writePosition = writePosition + (long) 1;
                bytesStore.writeByte(oldPosition, (byte) c);
            }
            return this;
        }
        for (; i < length; i++) {
            char c = chars[offset + i];
            BytesInternal.appendUtf8Char(this, c);
        }
        return this;
    }

    @NotNull
    @Override
    public Bytes<Void> writeStopBit(long n) throws BufferOverflowException {
        if ((n & ~0x7F) == 0) {
            writeByte((byte) (n & 0x7f));
            return this;
        }
        if ((~n & ~0x7F) == 0) {
            writeByte((byte) (0x80L | ~n));
            writeByte((byte) 0);
            return this;
        }

        if ((n & ~0x3FFF) == 0) {
            writeByte((byte) ((n & 0x7f) | 0x80));
            writeByte((byte) (n >> 7));
            return this;
        }
        BytesInternal.writeStopBit0(this, n);
        return this;
>>>>>>> 2865ddaf
    }
}<|MERGE_RESOLUTION|>--- conflicted
+++ resolved
@@ -203,12 +203,8 @@
 
     @Override
     protected void writeCheckOffset(long offset, long adding) throws BufferOverflowException {
-<<<<<<< HEAD
-        assert singleThreadedAccess();
-        if (offset < 0 || offset > capacity() - adding)
-=======
+        assert singleThreadedAccess();
         if (offset < 0 || offset > mappedFile.capacity() - adding)
->>>>>>> 2865ddaf
             throw writeBufferOverflowException(offset);
         if (!bytesStore.inside(offset)) {
             acquireNextByteStore(offset, false);
@@ -368,17 +364,6 @@
         return append8bit0((String) cs, start, end - start);
     }
 
-<<<<<<< HEAD
-    @NotNull
-    @Override
-    public Bytes<Void> writeUtf8(String s) throws BufferOverflowException {
-        assert singleThreadedAccess();
-        BytesInternal.writeUtf8(this, s);
-        return this;
-    }
-
-=======
->>>>>>> 2865ddaf
     @Override
     @NotNull
     public MappedBytes write8bit(CharSequence s, int start, int length) {
@@ -604,24 +589,10 @@
         return this;
     }
 
-<<<<<<< HEAD
-    private boolean singleThreadedAccess() {
-        if (lastAccessedThread == null) {
-            lastAccessedThread = Thread.currentThread();
-        }
-        final boolean isSingleThreaded = lastAccessedThread == Thread.currentThread();
-        if (!isSingleThreaded) {
-            LOGGER.warn("Detected multi-threaded write access. Initial write stack:", writeStack);
-            LOGGER.warn("Current write stack: ", new RuntimeException());
-        }
-        if (writeStack == null) {
-            writeStack = new RuntimeException();
-        }
-        return isSingleThreaded;
-=======
     @NotNull
     @Override
     public Bytes<Void> writeUtf8(CharSequence str) throws BufferOverflowException {
+        assert singleThreadedAccess();
         if (str instanceof String) {
             writeUtf8((String) str);
             return this;
@@ -643,6 +614,7 @@
 
     @Override
     public Bytes<Void> writeUtf8(String str) throws BufferOverflowException {
+        assert singleThreadedAccess();
         if (str == null) {
             writeStopBit(-1);
             return this;
@@ -670,6 +642,7 @@
     @NotNull
     @Override
     public Bytes<Void> appendUtf8(char[] chars, int offset, int length) throws BufferOverflowException, IllegalArgumentException {
+        assert singleThreadedAccess();
         if (writePosition < 0 || writePosition > capacity() - (long) 1 + length)
             throw writeBufferOverflowException(writePosition);
         int i;
@@ -698,6 +671,7 @@
     @NotNull
     @Override
     public Bytes<Void> writeStopBit(long n) throws BufferOverflowException {
+        assert singleThreadedAccess();
         if ((n & ~0x7F) == 0) {
             writeByte((byte) (n & 0x7f));
             return this;
@@ -715,6 +689,20 @@
         }
         BytesInternal.writeStopBit0(this, n);
         return this;
->>>>>>> 2865ddaf
+    }
+
+    private boolean singleThreadedAccess() {
+        if (lastAccessedThread == null) {
+            lastAccessedThread = Thread.currentThread();
+        }
+        final boolean isSingleThreaded = lastAccessedThread == Thread.currentThread();
+        if (!isSingleThreaded) {
+            LOGGER.warn("Detected multi-threaded write access. Initial write stack:", writeStack);
+            LOGGER.warn("Current write stack: ", new RuntimeException());
+        }
+        if (writeStack == null) {
+            writeStack = new RuntimeException();
+        }
+        return isSingleThreaded;
     }
 }