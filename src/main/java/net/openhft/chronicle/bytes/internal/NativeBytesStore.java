/*
 * Copyright 2016-2020 chronicle.software
 *
 * https://chronicle.software
 *
 * Licensed under the Apache License, Version 2.0 (the "License");
 * you may not use this file except in compliance with the License.
 * You may obtain a copy of the License at
 *
 *     http://www.apache.org/licenses/LICENSE-2.0
 *
 * Unless required by applicable law or agreed to in writing, software
 * distributed under the License is distributed on an "AS IS" BASIS,
 * WITHOUT WARRANTIES OR CONDITIONS OF ANY KIND, either express or implied.
 * See the License for the specific language governing permissions and
 * limitations under the License.
 */

package net.openhft.chronicle.bytes.internal;

import net.openhft.chronicle.bytes.*;
import net.openhft.chronicle.core.*;
import net.openhft.chronicle.core.cleaner.CleanerServiceLocator;
import net.openhft.chronicle.core.cleaner.spi.ByteBufferCleanerService;
import net.openhft.chronicle.core.io.IORuntimeException;
import net.openhft.chronicle.core.util.SimpleCleaner;
import org.jetbrains.annotations.NotNull;
import org.jetbrains.annotations.Nullable;

import java.lang.reflect.Field;
import java.nio.BufferOverflowException;
import java.nio.BufferUnderflowException;
import java.nio.ByteBuffer;
import java.nio.charset.StandardCharsets;

import static net.openhft.chronicle.bytes.Bytes.MAX_CAPACITY;
import static net.openhft.chronicle.core.UnsafeMemory.MEMORY;

@SuppressWarnings({"restriction", "rawtypes", "unchecked"})
public class NativeBytesStore<Underlying>
        extends AbstractBytesStore<NativeBytesStore<Underlying>, Underlying> {
    private static final long MEMORY_MAPPED_SIZE = 128 << 10;
    private static final Field BB_ADDRESS;
    private static final Field BB_CAPACITY;
    private static final Field BB_ATT;
    private static final ByteBufferCleanerService CLEANER_SERVICE = CleanerServiceLocator.cleanerService();

    static {
        Class directBB = ByteBuffer.allocateDirect(0).getClass();
        BB_ADDRESS = Jvm.getField(directBB, "address");
        BB_CAPACITY = Jvm.getField(directBB, "capacity");
        BB_ATT = Jvm.getField(directBB, "att");
    }

    private final Finalizer finalizer;
    public long address;
    // on release, set this to null.
    public Memory memory = OS.memory();
    public long maximumLimit;
    protected long limit;
    @Nullable
    private SimpleCleaner cleaner;
    private boolean elastic;
    @Nullable
    private Underlying underlyingObject;

    private NativeBytesStore() {
        finalizer = null;
    }

    private NativeBytesStore(@NotNull ByteBuffer bb, boolean elastic) {
        this(bb, elastic, Bytes.MAX_HEAP_CAPACITY);
    }

    public NativeBytesStore(@NotNull ByteBuffer bb, boolean elastic, int maximumLimit) {
        this();
        init(bb, elastic);
        this.maximumLimit = elastic ? maximumLimit : Math.min(limit, maximumLimit);
    }

    public NativeBytesStore(
            long address, long limit) {
        this(address, limit, null, false);
    }

    public NativeBytesStore(
            long address, long limit, @Nullable Runnable deallocator, boolean elastic) {
        this(address, limit, deallocator, elastic, false);
    }

    protected NativeBytesStore(
            long address, long limit, @Nullable Runnable deallocator, boolean elastic, boolean monitored) {
        super(monitored);
        setAddress(address);
        this.limit = limit;
        this.maximumLimit = elastic ? MAX_CAPACITY : limit;
        this.cleaner = deallocator == null ? null : new SimpleCleaner(deallocator);
        underlyingObject = null;
        this.elastic = elastic;
        if (cleaner == null)
            finalizer = null;
        else
            finalizer = new Finalizer();
    }

    /**
     * @param bb ByteBuffer
     * @return BytesStore
     */
    @NotNull
    public static NativeBytesStore<ByteBuffer> wrap(@NotNull ByteBuffer bb) {
        return new NativeBytesStore<>(bb, false);
    }

    @NotNull
    public static <T> NativeBytesStore<T> uninitialized() {
        return new NativeBytesStore<>();
    }

    /**
     * this is an elastic native store
     *
     * @param capacity of the buffer.
     */
    @NotNull
    public static NativeBytesStore<Void> nativeStore(long capacity)
            throws IllegalArgumentException {
        return of(capacity, true, true);
    }

    @NotNull
    private static NativeBytesStore<Void> of(long capacity, boolean zeroOut, boolean elastic)
            throws IllegalArgumentException {
        if (capacity <= 0)
            return new NativeBytesStore<>(NoBytesStore.NO_PAGE, 0, null, elastic);
        Memory memory = OS.memory();
        long address = memory.allocate(capacity);
        if (zeroOut || capacity < MEMORY_MAPPED_SIZE) {
            memory.setMemory(address, capacity, (byte) 0);
            memory.storeFence();
        }
        @NotNull Deallocator deallocator = new Deallocator(address, capacity);
        return new NativeBytesStore<>(address, capacity, deallocator, elastic);
    }

    @NotNull
    public static NativeBytesStore<Void> nativeStoreWithFixedCapacity(long capacity)
            throws IllegalArgumentException {
        return of(capacity, true, false);
    }

    @NotNull
    public static NativeBytesStore<Void> lazyNativeBytesStoreWithFixedCapacity(long capacity)
            throws IllegalArgumentException {
        return of(capacity, false, false);
    }

    @NotNull
    public static NativeBytesStore<ByteBuffer> elasticByteBuffer() {
        return elasticByteBuffer(OS.pageSize(), MAX_CAPACITY);
    }

    @NotNull
    public static NativeBytesStore<ByteBuffer> elasticByteBuffer(int size, long maxSize) {
        return new NativeBytesStore<>(ByteBuffer.allocateDirect(size), true, Math.toIntExact(maxSize));
    }

    @NotNull
    public static NativeBytesStore from(@NotNull String text) {
        return from(text.getBytes(StandardCharsets.ISO_8859_1));
    }

    @NotNull
    public static NativeBytesStore from(@NotNull byte[] bytes) {
        try {
            @NotNull NativeBytesStore nbs = nativeStoreWithFixedCapacity(bytes.length);
            Bytes<byte[]> bytes2 = Bytes.wrapForRead(bytes);
            bytes2.copyTo(nbs);
            bytes2.releaseLast();
            return nbs;
        } catch (IllegalArgumentException | IllegalStateException e) {
            throw new AssertionError(e);
        }
    }

    @Override
    public boolean isDirectMemory() {
        return true;
    }

    @Override
    public boolean canReadDirect(long length) {
        return limit >= length;
    }

    // Used in Chronicle Map
    public void init(@NotNull ByteBuffer bb, boolean elastic) {
        this.elastic = elastic;
        underlyingObject = (Underlying) bb;
        setAddress(Jvm.address(bb));
        this.limit = bb.capacity();
    }

    // Used in Chronicle Map
    public void uninit() {
        underlyingObject = null;
        address = 0;
        limit = 0;
        maximumLimit = 0;
        cleaner = null;
    }

    @Override
    public void move(long from, long to, long length)
            throws BufferUnderflowException, IllegalStateException {
        if (from < 0 || to < 0) throw new BufferUnderflowException();
        long addr = this.address;
        if (addr == 0) throwException(null);
        memoryCopyMemory(addr + from, addr + to, length);
    }

    private void memoryCopyMemory(long fromAddress, long toAddress, long length)
            throws IllegalStateException {
        try {
            memory.copyMemory(fromAddress, toAddress, length);
        } catch (NullPointerException ifReleased) {
            throwException(ifReleased);
        }
    }

    private void throwException(Throwable ifReleased)
            throws IllegalStateException {
        throwExceptionIfReleased();
        throw new IllegalStateException(ifReleased);
    }

    @NotNull
    @Override
    public BytesStore<NativeBytesStore<Underlying>, Underlying> copy()
            throws IllegalStateException {
        try {
            if (underlyingObject == null) {
                @NotNull NativeBytesStore<Void> copy = of(realCapacity(), false, true);
                memoryCopyMemory(address, copy.address, capacity());
                return (BytesStore) copy;

            } else if (underlyingObject instanceof ByteBuffer) {
                ByteBuffer bb = ByteBuffer.allocateDirect(Maths.toInt32(capacity()));
                bb.put((ByteBuffer) underlyingObject);
                bb.clear();
                return (BytesStore) wrap(bb);

            } else {
                throw new UnsupportedOperationException();
            }
        } catch (IllegalArgumentException | ArithmeticException e) {
            throw new AssertionError(e);
        }
    }

    @NotNull
    @Override
    public VanillaBytes<Underlying> bytesForWrite()
            throws IllegalStateException {
        try {
            return elastic
                    ? NativeBytes.wrapWithNativeBytes(this, this.capacity())
                    : new NativeBytes<>(this);
        } catch (IllegalArgumentException e) {
            throw new AssertionError(e);
        }
    }

    @Override
    public long realCapacity() {
        return limit;
    }

    @Override
    public long capacity() {
        return maximumLimit;
    }

    @Nullable
    @Override
    public Underlying underlyingObject() {
        return underlyingObject;
    }

    @NotNull
    @Override
    public NativeBytesStore<Underlying> zeroOut(long start, long end) {
        if (end <= start)
            return this;
        if (start < start())
            start = start();
        if (end > capacity())
            end = capacity();

        // don't dirty cache lines unnecessarily
        long addr = this.address + translate(start);
        long size = end - start;
        // align the start
        while ((addr & 0x7) != 0 && size > 0) {
            if (memory.readByte(addr, 0) != 0)
                memory.writeByte(addr, (byte) 0);
            addr++;
            size--;
        }
        long i = 0;
        for (; i < size - 7; i += 8)
            if (memory.readLong(addr + i, 0) != 0)
                memory.writeLong(addr + i, 0);

        for (; i < size; i++)
            if (memory.readByte(addr + i, 0) != 0)
                memory.writeByte(addr + i, (byte) 0);
        return this;
    }

    @Override
    public boolean compareAndSwapInt(long offset, int expected, int value)
            throws IllegalStateException {
        return memory.compareAndSwapInt(address + translate(offset), expected, value);
    }

    @Override
    public void testAndSetInt(long offset, int expected, int value)
            throws IllegalStateException {
        memory.testAndSetInt(address + translate(offset), offset, expected, value);
    }

    @Override
    public boolean compareAndSwapLong(long offset, long expected, long value)
            throws IllegalStateException {
        return memory.compareAndSwapLong(address + translate(offset), expected, value);
    }

    @Override
    public long addAndGetLong(long offset, long adding)
            throws BufferUnderflowException {
        return memory.addLong(address + translate(offset), adding);
    }

    @Override
    public int addAndGetInt(long offset, int adding)
            throws BufferUnderflowException {
        return memory.addInt(address + translate(offset), adding);
    }

    public long translate(long offset) {
        return offset;
    }

    @Override
    public byte readByte(long offset) {
        return memory.readByte(address + translate(offset));
    }

    @Override
    public int readUnsignedByte(long offset)
            throws BufferUnderflowException {
        return readByte(offset) & 0xFF;
    }

    @Override
    public short readShort(long offset) {
        return memory.readShort(address + translate(offset));
    }

    @Override
    public int readInt(long offset) {
        return memory.readInt(address + translate(offset));
    }

    @Override
    public long readLong(long offset) {
        long addr = this.address;
        assert addr != 0;
        return memory.readLong(addr + translate(offset));
    }

    @Override
    public float readFloat(long offset) {
        return memory.readFloat(address + translate(offset));
    }

    @Override
    public double readDouble(long offset) {
        return memory.readDouble(address + translate(offset));
    }

    @Override
    public byte readVolatileByte(long offset) {
        return memory.readVolatileByte(address + translate(offset));
    }

    @Override
    public short readVolatileShort(long offset) {
        return memory.readVolatileShort(address + translate(offset));
    }

    @Override
    public int readVolatileInt(long offset) {
        return memory.readVolatileInt(address + translate(offset));
    }

    @Override
    public long readVolatileLong(long offset) {
        return memory.readVolatileLong(address + translate(offset));
    }

    @NotNull
    @Override
    public NativeBytesStore<Underlying> writeByte(long offset, byte i8)
            throws IllegalStateException {
        memory.writeByte(address + translate(offset), i8);
        return this;
    }

    @NotNull
    @Override
    public NativeBytesStore<Underlying> writeShort(long offset, short i16)
            throws IllegalStateException {
        memory.writeShort(address + translate(offset), i16);
        return this;
    }

    @NotNull
    @Override
    public NativeBytesStore<Underlying> writeInt(long offset, int i32)
            throws IllegalStateException {
        try {
            memory.writeInt(address + translate(offset), i32);
            return this;
        } catch (NullPointerException e) {
            throwExceptionIfReleased();
            throw e;
        }
    }

    @NotNull
    @Override
    public NativeBytesStore<Underlying> writeOrderedInt(long offset, int i)
            throws IllegalStateException {
        memory.writeOrderedInt(address + translate(offset), i);
        return this;
    }

    @NotNull
    @Override
    public NativeBytesStore<Underlying> writeLong(long offset, long i64)
            throws IllegalStateException {
        memory.writeLong(address + translate(offset), i64);
        return this;
    }

    @NotNull
    @Override
    public NativeBytesStore<Underlying> writeOrderedLong(long offset, long i)
            throws IllegalStateException {
        memory.writeOrderedLong(address + translate(offset), i);
        return this;
    }

    @NotNull
    @Override
    public NativeBytesStore<Underlying> writeFloat(long offset, float f)
            throws IllegalStateException {
        memory.writeFloat(address + translate(offset), f);
        return this;
    }

    @NotNull
    @Override
    public NativeBytesStore<Underlying> writeDouble(long offset, double d)
            throws IllegalStateException {
        memory.writeDouble(address + translate(offset), d);
        return this;
    }

    @NotNull
    @Override
    public NativeBytesStore<Underlying> writeVolatileByte(long offset, byte i8)
            throws IllegalStateException {
        memory.writeVolatileByte(address + translate(offset), i8);
        return this;
    }

    @NotNull
    @Override
    public NativeBytesStore<Underlying> writeVolatileShort(long offset, short i16)
            throws IllegalStateException {
        memory.writeVolatileShort(address + translate(offset), i16);
        return this;
    }

    @NotNull
    @Override
    public NativeBytesStore<Underlying> writeVolatileInt(long offset, int i32)
            throws IllegalStateException {
        memory.writeVolatileInt(address + translate(offset), i32);
        return this;
    }

    @NotNull
    @Override
    public NativeBytesStore<Underlying> writeVolatileLong(long offset, long i64)
            throws IllegalStateException {
        memory.writeVolatileLong(address + translate(offset), i64);
        return this;
    }

    @NotNull
    @Override
    public NativeBytesStore<Underlying> write(
            long offsetInRDO, byte[] bytes, int offset, int length)
            throws IllegalStateException {
        memory.copyMemory(bytes, offset, address + translate(offsetInRDO), length);
        return this;
    }

    @Override
    public void write(
            long offsetInRDO, @NotNull ByteBuffer bytes, int offset, int length)
            throws IllegalStateException {
        if (bytes.isDirect()) {
            memoryCopyMemory(Jvm.address(bytes) + offset, address + translate(offsetInRDO), length);

        } else {
            memory.copyMemory(bytes.array(), offset, address + translate(offsetInRDO), length);
        }
    }

    @NotNull
    @Override
    public NativeBytesStore<Underlying> write(
            long writeOffset, @NotNull RandomDataInput bytes, long readOffset, long length)
            throws BufferOverflowException, BufferUnderflowException, IllegalStateException {
        if (bytes.isDirectMemory()) {
            memoryCopyMemory(bytes.addressForRead(readOffset), addressForWrite(writeOffset), length);
        } else {
            write0(writeOffset, bytes, readOffset, length);
        }
        return this;
    }

    public void write0(long offsetInRDO, @NotNull RandomDataInput bytes, long offset, long length)
            throws BufferUnderflowException, IllegalStateException {
        long i = 0;
        for (; i < length - 7; i += 8) {
            writeLong(offsetInRDO + i, bytes.readLong(offset + i));
        }
        for (; i < length; i++) {
            writeByte(offsetInRDO + i, bytes.readByte(offset + i));
        }
    }

    @Override
    public long addressForRead(long offset)
            throws BufferUnderflowException {
        if (offset < start() || offset > realCapacity())
            throw new BufferUnderflowException();
        return address + translate(offset);
    }

    @Override
    public long addressForWrite(long offset)
            throws BufferOverflowException {
        if (offset < start() || offset > realCapacity())
            throw new BufferOverflowException();
        return address + translate(offset);
    }

    @Override
    public long addressForWritePosition()
            throws UnsupportedOperationException, BufferOverflowException {
        return addressForWrite(start());
    }

    @Override
    protected void backgroundPerformRelease() {
        // eagerly clear
        memory = null;
        super.backgroundPerformRelease();
    }

    @Override
    protected void performRelease() {
        memory = null;
        if (cleaner != null) {
            cleaner.clean();

        } else if (underlyingObject instanceof ByteBuffer) {
            ByteBuffer underlying = (ByteBuffer) this.underlyingObject;
            if (underlying.isDirect())
                CLEANER_SERVICE.clean(underlying);
        }
    }

    @NotNull
    @Override
    public String toString() {
        return BytesInternal.toString(this);
    }

    @Override
    public void nativeRead(long position, long address, long size)
            throws BufferUnderflowException, IllegalStateException {
        // TODO add bounds checking.
        memoryCopyMemory(addressForRead(position), address, size);
    }

    @Override
    public void nativeWrite(long address, long position, long size)
            throws BufferOverflowException, IllegalStateException {
        // TODO add bounds checking.
        memoryCopyMemory(address, addressForWrite(position), size);
    }

    void write8bit(long position, char[] chars, int offset, int length)
            throws IllegalStateException {
        long addr = address + translate(position);
        @Nullable Memory mem = this.memory;
        for (int i = 0; i < length; i++)
            mem.writeByte(addr + i, (byte) chars[offset + i]);
    }

    @Override
    public long write8bit(long position, BytesStore bs) {
        long addressForWrite = addressForWrite(position);
        final long length = bs.readRemaining();

        addressForWrite = BytesUtil.writeStopBit(addressForWrite, length);

        if (bs.isDirectMemory()) {
            copy8bit(bs.addressForRead(bs.readPosition()), addressForWrite, length);
        } else {
            final Object o = bs.underlyingObject();
            if (o instanceof byte[])
                copy8bit((byte[]) o, bs.readPosition(), addressForWrite, length);
            else
                BytesUtil.copy8bit(bs, addressForWrite, length);
        }
        return addressForWrite + length;
    }

    @Override
    public long write8bit(long position, String s, int start, int length) {
        position = BytesUtil.writeStopBit(this, position, length);
        MEMORY.copy8bit(s, start, length, addressForWrite(position));
        return position + length;
    }

    private void copy8bit(byte[] arr, long readPosition, long addressForWrite, long readRemaining) {
        int readOffset = Math.toIntExact(readPosition);
        int length = Math.toIntExact(readRemaining);
        MEMORY.copyMemory(arr, readOffset, addressForWrite, length);
    }

    private void copy8bit(long addressForRead, long addressForWrite, long length) {
        OS.memory().copyMemory(addressForRead, addressForWrite, length);
    }

    public void read8bit(long position, char[] chars, int length) {
        long addr = address + translate(position);
        Memory mem = this.memory;
        for (int i = 0; i < length; i++)
            chars[i] = (char) (mem.readByte(addr + i) & 0xFF);
    }

    @Override
    public long readIncompleteLong(long offset) {
        int remaining = (int) Math.min(8, readRemaining() - offset);
        long l = 0;
        for (int i = 0; i < remaining; i++) {
            byte b = memory.readByte(address + offset + i);
            l |= (long) (b & 0xFF) << (i * 8);
        }
        return l;
    }

    @Override
    public boolean equals(Object obj) {
        try {
            return obj instanceof BytesStore && BytesInternal.contentEqual(this, (BytesStore) obj);
        } catch (IllegalStateException e) {
            return false;
        }
    }

    public void setAddress(long address) {
        if ((address & ~0x3FFF) == 0)
            throw new AssertionError("Invalid addressForRead " + Long.toHexString(address));
        this.address = address;
    }

    public long appendUtf8(long pos, char[] chars, int offset, int length)
            throws BufferOverflowException, IllegalStateException {
        if (pos + length > realCapacity())
            throw new BufferOverflowException();

        long addr = this.address + translate(0);
        @Nullable Memory mem = this.memory;
        if (mem == null) throw new NullPointerException();
        int i;
        ascii:
        {
            for (i = 0; i < length - 3; i += 4) {
                final int i2 = offset + i;
                char c0 = chars[i2];
                char c1 = chars[i2 + 1];
                char c2 = chars[i2 + 2];
                char c3 = chars[i2 + 3];
                if ((c0 | c1 | c2 | c3) > 0x007F)
                    break ascii;
                final int value = (c0) | (c1 << 8) | (c2 << 16) | (c3 << 24);
                UnsafeMemory.unsafePutInt(addr + pos, value);
                pos += 4;
            }
            for (; i < length; i++) {
                char c = chars[offset + i];
                if (c > 0x007F)
                    break ascii;
                UnsafeMemory.unsafePutByte(addr + pos++, (byte) c);
            }

            return pos;
        }
        return appendUtf8a(pos, chars, offset, length, i);
    }

    private long appendUtf8a(long pos, char[] chars, int offset, int length, int i)
            throws IllegalStateException {
        for (; i < length; i++) {
            char c = chars[offset + i];
            if (c <= 0x007F) {
                writeByte(pos++, (byte) c);

            } else if (c <= 0x07FF) {
                writeByte(pos++, (byte) (0xC0 | ((c >> 6) & 0x1F)));
                writeByte(pos++, (byte) (0x80 | c & 0x3F));

            } else {
                writeByte(pos++, (byte) (0xE0 | ((c >> 12) & 0x0F)));
                writeByte(pos++, (byte) (0x80 | ((c >> 6) & 0x3F)));
                writeByte(pos++, (byte) (0x80 | (c & 0x3F)));
            }
        }
        return pos;
    }

    @Override
    public long copyTo(@NotNull BytesStore store)
            throws IllegalStateException {
        if (store.isDirectMemory())
            return copyToDirect(store);
        else
            return super.copyTo(store);
    }

    public long copyToDirect(@NotNull BytesStore store)
            throws IllegalStateException {
        long toCopy = Math.min(limit, store.safeLimit());
        if (toCopy > 0) {
            try {
                long addr = address;
                long addr2 = store.addressForWrite(0);
                memoryCopyMemory(addr, addr2, toCopy);
            } catch (BufferOverflowException e) {
                throw new AssertionError(e);
            }
        }
        return toCopy;
    }

    @NotNull
    @Override
    public ByteBuffer toTemporaryDirectByteBuffer() {
        ByteBuffer bb = ByteBuffer.allocateDirect(0);
        try {
            BB_ADDRESS.setLong(bb, address);
            BB_CAPACITY.setInt(bb, Maths.toUInt31(readRemaining()));
            BB_ATT.set(bb, this);
        } catch (Exception e) {
            throw new AssertionError(e);
        }
        bb.clear();
        return bb;
    }

    @Override
    public int byteCheckSum()
            throws IORuntimeException {
        return byteCheckSum(start(), readLimit());
    }

    @Override
    public int byteCheckSum(long position, long limit) {
        @Nullable Memory mem = this.memory;
        assert mem != null;
        int b = 0;
        long ptr = address + position;
        long end = address + limit;
        for (; ptr < end - 7; ptr += 8) {
            b += mem.readByte(ptr)
                    + mem.readByte(ptr + 1)
                    + mem.readByte(ptr + 2)
                    + mem.readByte(ptr + 3)
                    + mem.readByte(ptr + 4)
                    + mem.readByte(ptr + 5)
                    + mem.readByte(ptr + 6)
                    + mem.readByte(ptr + 7);
        }
        for (; ptr < end; ptr++) {
            b += mem.readByte(ptr);
        }
        return b & 0xFF;
    }

    @Override
    public boolean sharedMemory() {
        return false;
    }

    @Override
    public long read(long offsetInRDI, byte[] bytes, int offset, int length) {
        int len = (int) Math.min(length, readLimit() - offsetInRDI);
<<<<<<< HEAD
        int i;
        final long addr = this.address + translate(offsetInRDI);
        for (i = 0; i < len - 7; i += 8)
            UnsafeMemory.unsafePutLong(bytes, i, memory.readLong(addr + i));
        if (i < len - 3) {
            UnsafeMemory.unsafePutInt(bytes, i, memory.readInt(addr + i));
            i += 4;
        }
        for (; i < len; i++)
            UnsafeMemory.unsafePutByte(bytes, i, memory.readByte(addr + i));
=======
        memory.readBytes(this.address + translate(offsetInRDI), bytes, offset, len);
>>>>>>> c237e4f3
        return len;
    }

    @Override
    public int peekUnsignedByte(long offset) {
        final long addr = this.address;
        @Nullable final Memory mem = this.memory;
        final long translate = translate(offset);
        final long address2 = addr + translate;
        return translate >= limit
                ? -1
                : mem.readByte(address2) & 0xFF;
    }

    @Override
    public int fastHash(long offset, int length)
            throws BufferUnderflowException, IllegalStateException {
        long ret;
        switch (length) {
            case 0:
                return 0;
            case 1:
                ret = readByte(offset);
                break;
            case 2:
                ret = readShort(offset);
                break;
            case 4:
                ret = readInt(offset);
                break;
            case 8:
                ret = readInt(offset) * 0x6d0f27bdL + readInt(offset + 4);
                break;
            default:
                return super.fastHash(offset, length);
        }
        long hash = ret * 0x855dd4db;
        return (int) (hash ^ (hash >> 32));
    }

    @Override
    public long safeLimit() {
        return limit;
    }

    @Override
    public boolean isEqual(long start, long length, String s) {
        if (s == null || s.length() != length)
            return false;
        return MEMORY.isEqual(addressForRead(start), s, (int) length);
    }

    static final class Deallocator implements Runnable {

        private final long size;
        private volatile long address;

        Deallocator(long address, long size) {
            assert address != 0;
            this.address = address;
            this.size = size;
        }

        @Override
        public void run() {
            if (address == 0)
                return;
            long addressToFree = address;
            address = 0;
            OS.memory().freeMemory(addressToFree, size);
        }
    }

    private final class Finalizer {
        @Override
        protected void finalize()
                throws Throwable {
            super.finalize();
            warnAndReleaseIfNotReleased();
        }
    }
}<|MERGE_RESOLUTION|>--- conflicted
+++ resolved
@@ -826,20 +826,8 @@
     @Override
     public long read(long offsetInRDI, byte[] bytes, int offset, int length) {
         int len = (int) Math.min(length, readLimit() - offsetInRDI);
-<<<<<<< HEAD
-        int i;
-        final long addr = this.address + translate(offsetInRDI);
-        for (i = 0; i < len - 7; i += 8)
-            UnsafeMemory.unsafePutLong(bytes, i, memory.readLong(addr + i));
-        if (i < len - 3) {
-            UnsafeMemory.unsafePutInt(bytes, i, memory.readInt(addr + i));
-            i += 4;
-        }
-        for (; i < len; i++)
-            UnsafeMemory.unsafePutByte(bytes, i, memory.readByte(addr + i));
-=======
+
         memory.readBytes(this.address + translate(offsetInRDI), bytes, offset, len);
->>>>>>> c237e4f3
         return len;
     }
 
