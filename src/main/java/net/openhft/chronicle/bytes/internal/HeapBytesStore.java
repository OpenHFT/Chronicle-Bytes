/*
 * Copyright 2016-2020 chronicle.software
 *
 * https://chronicle.software
 *
 * Licensed under the Apache License, Version 2.0 (the "License");
 * you may not use this file except in compliance with the License.
 * You may obtain a copy of the License at
 *
 *     http://www.apache.org/licenses/LICENSE-2.0
 *
 * Unless required by applicable law or agreed to in writing, software
 * distributed under the License is distributed on an "AS IS" BASIS,
 * WITHOUT WARRANTIES OR CONDITIONS OF ANY KIND, either express or implied.
 * See the License for the specific language governing permissions and
 * limitations under the License.
 */

package net.openhft.chronicle.bytes.internal;

import net.openhft.chronicle.bytes.BytesStore;
import net.openhft.chronicle.bytes.BytesUtil;
import net.openhft.chronicle.bytes.RandomDataInput;
import net.openhft.chronicle.core.Jvm;
import net.openhft.chronicle.core.Maths;
import net.openhft.chronicle.core.UnsafeMemory;
import net.openhft.chronicle.core.annotation.NonNegative;
import org.jetbrains.annotations.NotNull;

import java.nio.BufferOverflowException;
import java.nio.BufferUnderflowException;
import java.nio.ByteBuffer;

import static net.openhft.chronicle.core.util.Ints.requireNonNegative;
import static net.openhft.chronicle.core.util.Longs.requireNonNegative;
import static net.openhft.chronicle.core.util.ObjectUtils.requireNonNull;

/**
 * Wrapper for Heap ByteBuffers and arrays.
 *
 * @param <U> Underlying type
 */
@SuppressWarnings("restriction")
public class HeapBytesStore<U>
        extends AbstractBytesStore<HeapBytesStore<U>, U> {
    @NotNull
    private final Object realUnderlyingObject;
    private final int dataOffset;
    private final long capacity;
    @NotNull
    private final U underlyingObject;
    private UnsafeMemory memory = UnsafeMemory.MEMORY;

    private HeapBytesStore(@NotNull ByteBuffer byteBuffer) {
        super(false);
        //noinspection unchecked
        this.underlyingObject = (U) byteBuffer;
        this.realUnderlyingObject = byteBuffer.array();
        this.dataOffset = Jvm.arrayByteBaseOffset() + byteBuffer.arrayOffset();
        this.capacity = byteBuffer.capacity();
    }

    private HeapBytesStore(@NotNull byte @NotNull [] byteArray) {
        super(false);
        //noinspection unchecked
        this.underlyingObject = (U) byteArray;
        this.realUnderlyingObject = byteArray;
        this.dataOffset = Jvm.arrayByteBaseOffset();
        this.capacity = byteArray.length;
    }

    private HeapBytesStore(Object object, long start, long length) {
        super(false);
        this.underlyingObject = (U) object;
        this.realUnderlyingObject = object;
        this.dataOffset = Math.toIntExact(start);
        this.capacity = length;
    }

    public static <T> HeapBytesStore<T> forFields(Object o, String groupName, int padding) {
        final BytesFieldInfo lookup = BytesFieldInfo.lookup(o.getClass());
        final long start = lookup.startOf(groupName);
        final long length = lookup.lengthOf(groupName);
        return new HeapBytesStore<>(o, start + padding, length - padding);
    }

    // Used by Chronicle-Map.
    @NotNull
    public static HeapBytesStore<byte[]> wrap(@NotNull byte[] byteArray) {
        return new HeapBytesStore<>(byteArray);
    }

    // Used by Chronicle-Map.
    @NotNull
    public static HeapBytesStore<ByteBuffer> wrap(@NotNull ByteBuffer bb) {
        return new HeapBytesStore<>(bb);
    }

    @Override
    public boolean isDirectMemory() {
        return false;
    }

    @Override
    public void move(long from, long to, long length)
            throws BufferUnderflowException, ArithmeticException {
        if (from < 0 || to < 0) throw new BufferUnderflowException();
        throwExceptionIfReleased();
        try {
            memory.copyMemory(realUnderlyingObject, dataOffset + from, realUnderlyingObject, dataOffset + to, Maths.toUInt31(length));
        } catch (NullPointerException ifReleased) {
            throwExceptionIfReleased();
            throw ifReleased;
        }
    }

    @NotNull
    @Override
    public String toString() {
        return BytesInternal.toString(this);
    }

    @NotNull
    @Override
    public BytesStore<HeapBytesStore<U>, U> copy() {
        throw new UnsupportedOperationException("todo");
    }

    @Override
    protected void performRelease() {
        memory = null;
    }

    @Override
    public long capacity() {
        return capacity;
    }

    @NotNull
    @Override
    public U underlyingObject() {
        return underlyingObject;
    }

    @Override
    public boolean compareAndSwapInt(long offset, int expected, int value) {
        try {
            return memory.compareAndSwapInt(realUnderlyingObject, dataOffset + offset, expected, value);
        } catch (NullPointerException ifReleased) {
            throwExceptionIfReleased();
            throw ifReleased;
        }
    }

    @Override
    public void testAndSetInt(long offset, int expected, int value)
            throws IllegalStateException {
        try {
            memory.testAndSetInt(realUnderlyingObject, dataOffset + offset, expected, value);
        } catch (NullPointerException ifReleased) {
            throwExceptionIfReleased();
            throw ifReleased;
        }
    }

    @Override
    public boolean compareAndSwapLong(long offset, long expected, long value) {
        try {
            return memory.compareAndSwapLong(
                    realUnderlyingObject, dataOffset + offset, expected, value);
        } catch (NullPointerException ifReleased) {
            throwExceptionIfReleased();
            throw ifReleased;
        }
    }

    @Override
    public byte readByte(long offset)
            throws BufferUnderflowException {
        try {
            return memory.readByte(realUnderlyingObject, dataOffset + offset);
        } catch (NullPointerException ifReleased) {
            throwExceptionIfReleased();
            throw ifReleased;
        }
    }

    @Override
    public short readShort(long offset)
            throws BufferUnderflowException {
        try {
            return memory.readShort(realUnderlyingObject, dataOffset + offset);
        } catch (NullPointerException ifReleased) {
            throwExceptionIfReleased();
            throw ifReleased;
        }
    }

    @Override
    public int readInt(long offset)
            throws BufferUnderflowException {
        try {
            return memory.readInt(realUnderlyingObject, dataOffset + offset);
        } catch (NullPointerException ifReleased) {
            throwExceptionIfReleased();
            throw ifReleased;
        }
    }

    @Override
    public long readLong(long offset)
            throws BufferUnderflowException {
        try {
            return memory.readLong(realUnderlyingObject, dataOffset + offset);
        } catch (NullPointerException ifReleased) {
            throwExceptionIfReleased();
            throw ifReleased;
        }
    }

    @Override
    public float readFloat(long offset)
            throws BufferUnderflowException {
        try {
            return memory.readFloat(realUnderlyingObject, dataOffset + offset);
        } catch (NullPointerException ifReleased) {
            throwExceptionIfReleased();
            throw ifReleased;
        }
    }

    @Override
    public double readDouble(long offset)
            throws BufferUnderflowException {
        try {
            return memory.readDouble(realUnderlyingObject, dataOffset + offset);
        } catch (NullPointerException ifReleased) {
            throwExceptionIfReleased();
            throw ifReleased;
        }
    }

    @Override
    public byte readVolatileByte(long offset)
            throws BufferUnderflowException {
        try {
            return memory.readVolatileByte(realUnderlyingObject, dataOffset + offset);
        } catch (NullPointerException ifReleased) {
            throwExceptionIfReleased();
            throw ifReleased;
        }
    }

    @Override
    public short readVolatileShort(long offset)
            throws BufferUnderflowException {
        try {
            return memory.readVolatileShort(realUnderlyingObject, dataOffset + offset);
        } catch (NullPointerException ifReleased) {
            throwExceptionIfReleased();
            throw ifReleased;
        }
    }

    @Override
    public int readVolatileInt(long offset)
            throws BufferUnderflowException {
        try {
            throwExceptionIfReleased();
            return memory.readVolatileInt(realUnderlyingObject, dataOffset + offset);
        } catch (NullPointerException ifReleased) {
            throwExceptionIfReleased();
            throw ifReleased;
        }
    }

    @Override
    public long readVolatileLong(long offset)
            throws BufferUnderflowException {
        try {
            throwExceptionIfReleased();
            return memory.readVolatileLong(realUnderlyingObject, dataOffset + offset);
        } catch (NullPointerException ifReleased) {
            throwExceptionIfReleased();
            throw ifReleased;
        }
    }

    @Override
    public long write8bit(long position, @NotNull BytesStore bs) {
        requireNonNull(bs);
        int length0 = Math.toIntExact(bs.readRemaining());
        position = BytesUtil.writeStopBit(this, position, length0);
        int i = 0;
        for (; i < length0 - 7; i += 8)
            writeLong(position + i, bs.readLong(i));
        for (; i < length0; i++)
            writeByte(position + i, bs.readByte(i));
        return position + length0;
    }

    @Override
    public long write8bit(long position, @NotNull String s, int start, int length) {
        requireNonNull(s);
        try {
            throwExceptionIfReleased();
            position = BytesInternal.writeStopBit(this, position, length);
            memory.write8bit(s, start, realUnderlyingObject, dataOffset + position, length);
            return position + length;
        } catch (NullPointerException ifReleased) {
            throwExceptionIfReleased();
            throw ifReleased;
        }
    }

    @NotNull
    @Override
    public HeapBytesStore<U> writeByte(long offset, byte b)
            throws BufferOverflowException {
        try {
            throwExceptionIfReleased();
            memory.writeByte(realUnderlyingObject, dataOffset + offset, b);
            return this;
        } catch (NullPointerException ifReleased) {
            throwExceptionIfReleased();
            throw ifReleased;
        }
    }

    @NotNull
    @Override
    public HeapBytesStore<U> writeShort(long offset, short i16)
            throws BufferOverflowException {
        try {
            throwExceptionIfReleased();
            memory.writeShort(realUnderlyingObject, dataOffset + offset, i16);
            return this;
        } catch (NullPointerException ifReleased) {
            throwExceptionIfReleased();
            throw ifReleased;
        }
    }

    @NotNull
    @Override
    public HeapBytesStore<U> writeInt(long offset, int i32)
            throws BufferOverflowException {
        try {
            throwExceptionIfReleased();
            memory.writeInt(realUnderlyingObject, dataOffset + offset, i32);
            return this;
        } catch (NullPointerException ifReleased) {
            throwExceptionIfReleased();
            throw ifReleased;
        }
    }

    @NotNull
    @Override
    public HeapBytesStore<U> writeOrderedInt(long offset, int i32)
            throws BufferOverflowException {
        try {
            throwExceptionIfReleased();
            memory.writeOrderedInt(realUnderlyingObject, dataOffset + offset, i32);
            return this;
        } catch (NullPointerException ifReleased) {
            throwExceptionIfReleased();
            throw ifReleased;
        }
    }

    @NotNull
    @Override
    public HeapBytesStore<U> writeLong(long offset, long i64)
            throws BufferOverflowException {
        try {
            throwExceptionIfReleased();
            memory.writeLong(realUnderlyingObject, dataOffset + offset, i64);
            return this;
        } catch (NullPointerException ifReleased) {
            throwExceptionIfReleased();
            throw ifReleased;
        }
    }

    @NotNull
    @Override
    public HeapBytesStore<U> writeOrderedLong(long offset, long i)
            throws BufferOverflowException {
        try {
            throwExceptionIfReleased();
            memory.writeOrderedLong(realUnderlyingObject, dataOffset + offset, i);
            return this;
        } catch (NullPointerException ifReleased) {
            throwExceptionIfReleased();
            throw ifReleased;
        }
    }

    @NotNull
    @Override
    public HeapBytesStore<U> writeFloat(long offset, float f)
            throws BufferOverflowException {
        try {
            memory.writeFloat(realUnderlyingObject, dataOffset + offset, f);
            return this;
        } catch (NullPointerException ifReleased) {
            throwExceptionIfReleased();
            throw ifReleased;
        }
    }

    @NotNull
    @Override
    public HeapBytesStore<U> writeDouble(long offset, double d)
            throws BufferOverflowException {
        try {
            memory.writeDouble(realUnderlyingObject, dataOffset + offset, d);
            return this;
        } catch (NullPointerException ifReleased) {
            throwExceptionIfReleased();
            throw ifReleased;
        }
    }

    @NotNull
    @Override
    public HeapBytesStore<U> writeVolatileByte(long offset, byte i8)
            throws BufferOverflowException {
        try {
            memory.writeVolatileByte(realUnderlyingObject, dataOffset + offset, i8);
            return this;
        } catch (NullPointerException ifReleased) {
            throwExceptionIfReleased();
            throw ifReleased;
        }
    }

    @NotNull
    @Override
    public HeapBytesStore<U> writeVolatileShort(long offset, short i16)
            throws BufferOverflowException {
        try {
            memory.writeVolatileShort(realUnderlyingObject, dataOffset + offset, i16);
            return this;
        } catch (NullPointerException ifReleased) {
            throwExceptionIfReleased();
            throw ifReleased;
        }
    }

    @NotNull
    @Override
    public HeapBytesStore<U> writeVolatileInt(long offset, int i32)
            throws BufferOverflowException {
        try {
            memory.writeVolatileInt(realUnderlyingObject, dataOffset + offset, i32);
            return this;
        } catch (NullPointerException ifReleased) {
            throwExceptionIfReleased();
            throw ifReleased;
        }
    }

    @NotNull
    @Override
    public HeapBytesStore<U> writeVolatileLong(long offset, long i64)
            throws BufferOverflowException {
        try {
            memory.writeVolatileLong(realUnderlyingObject, dataOffset + offset, i64);
            return this;
        } catch (NullPointerException ifReleased) {
            throwExceptionIfReleased();
            throw ifReleased;
        }
    }

    @NotNull
    @Override
<<<<<<< HEAD
    public HeapBytesStore<Underlying> write(@NonNegative final long offsetInRDO,
                                            byte[] byteArray,
                                            @NonNegative final int offset,
                                            @NonNegative final int length) throws BufferOverflowException {
        requireNonNegative(offsetInRDO);
        requireNonNull(byteArray);
        requireNonNegative(offset);
        requireNonNegative(length);
=======
    public HeapBytesStore<U> write(
            long offsetInRDO, byte[] bytes, int offset, int length)
            throws BufferOverflowException {
        requireNonNull(bytes);
>>>>>>> e3fdc667
        try {
            memory.copyMemory(
                    byteArray, offset, realUnderlyingObject, this.dataOffset + offsetInRDO, length);
            return this;
        } catch (NullPointerException ifReleased) {
            throwExceptionIfReleased();
            throw ifReleased;
        }
    }

    @Override
    public void write(
            long offsetInRDO, @NotNull ByteBuffer bytes, int offset, int length)
            throws BufferOverflowException {
        try {
            assert realUnderlyingObject == null || dataOffset >= (Jvm.is64bit() ? 12 : 8);
            if (bytes.isDirect()) {
                memory.copyMemory(Jvm.address(bytes), realUnderlyingObject,
                        this.dataOffset + offsetInRDO, length);

            } else {
                memory.copyMemory(bytes.array(), offset, realUnderlyingObject,
                        this.dataOffset + offsetInRDO, length);
            }
        } catch (NullPointerException ifReleased) {
            throwExceptionIfReleased();
            throw ifReleased;
        }
    }

    @NotNull
    @Override
    public HeapBytesStore<U> write(long writeOffset,
                                   @NotNull RandomDataInput bytes, long readOffset, long length)
            throws IllegalStateException, BufferUnderflowException, BufferOverflowException {
        requireNonNull(bytes);
        if (length == (int) length) {
            int length0 = (int) length;

            int i;
            for (i = 0; i < length0 - 7; i += 8) {
                long x = bytes.readLong(readOffset + i);
                writeLong(writeOffset + i, x);
            }
            for (; i < length0; i++) {
                byte x = bytes.readByte(readOffset + i);
                writeByte(writeOffset + i, x);
            }
        } else {
            writeLongLength(writeOffset, bytes, readOffset, length);
        }
        return this;
    }

    private void writeLongLength(long writeOffset,
                                 @NotNull RandomDataInput bytes, long readOffset, long length)
            throws IllegalStateException, BufferUnderflowException, BufferOverflowException {
        requireNonNull(bytes);
        long i;
        for (i = 0; i < length - 7; i += 8) {
            long x = bytes.readLong(readOffset + i);
            writeLong(writeOffset + i, x);
        }
        for (; i < length; i++) {
            byte x = bytes.readByte(readOffset + i);
            writeByte(writeOffset + i, x);
        }
    }

    @Override
    public long addressForRead(long offset)
            throws UnsupportedOperationException {
        throw new UnsupportedOperationException();
    }

    @Override
    public long addressForWrite(long offset)
            throws UnsupportedOperationException {
        throw new UnsupportedOperationException();
    }

    @Override
    public long addressForWritePosition()
            throws UnsupportedOperationException, BufferOverflowException {
        throw new UnsupportedOperationException();
    }

    @Override
    public void nativeRead(long position, long address, long size) {
        throw new UnsupportedOperationException("todo");
    }

    @Override
    public void nativeWrite(long address, long position, long size) {
        throw new UnsupportedOperationException("todo");
    }

    @SuppressWarnings("rawtypes")
    @Override
    public boolean equals(Object obj) {
        try {
            return obj instanceof BytesStore && BytesInternal.contentEqual(this, (BytesStore) obj);
        } catch (IllegalStateException e) {
            return false;
        }
    }

    @Override
    public boolean sharedMemory() {
        return false;
    }
}<|MERGE_RESOLUTION|>--- conflicted
+++ resolved
@@ -477,21 +477,14 @@
 
     @NotNull
     @Override
-<<<<<<< HEAD
-    public HeapBytesStore<Underlying> write(@NonNegative final long offsetInRDO,
-                                            byte[] byteArray,
-                                            @NonNegative final int offset,
-                                            @NonNegative final int length) throws BufferOverflowException {
+    public HeapBytesStore<U> write(@NonNegative final long offsetInRDO,
+                                    final byte[] byteArray,
+                                    @NonNegative final int offset,
+                                    @NonNegative final int length) throws BufferOverflowException {
         requireNonNegative(offsetInRDO);
         requireNonNull(byteArray);
         requireNonNegative(offset);
         requireNonNegative(length);
-=======
-    public HeapBytesStore<U> write(
-            long offsetInRDO, byte[] bytes, int offset, int length)
-            throws BufferOverflowException {
-        requireNonNull(bytes);
->>>>>>> e3fdc667
         try {
             memory.copyMemory(
                     byteArray, offset, realUnderlyingObject, this.dataOffset + offsetInRDO, length);
