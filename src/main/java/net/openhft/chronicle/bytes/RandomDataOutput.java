/*
 * Copyright (c) 2016-2022 chronicle.software
 *
 * https://chronicle.software
 *
 * Licensed under the Apache License, Version 2.0 (the "License");
 * you may not use this file except in compliance with the License.
 * You may obtain a copy of the License at
 *
 *     http://www.apache.org/licenses/LICENSE-2.0
 *
 * Unless required by applicable law or agreed to in writing, software
 * distributed under the License is distributed on an "AS IS" BASIS,
 * WITHOUT WARRANTIES OR CONDITIONS OF ANY KIND, either express or implied.
 * See the License for the specific language governing permissions and
 * limitations under the License.
 */
package net.openhft.chronicle.bytes;

import net.openhft.chronicle.bytes.internal.BytesInternal;
import net.openhft.chronicle.core.Maths;
import net.openhft.chronicle.core.annotation.NonNegative;
import org.jetbrains.annotations.NotNull;
import org.jetbrains.annotations.Nullable;

import java.nio.BufferOverflowException;
import java.nio.BufferUnderflowException;
import java.nio.ByteBuffer;

import static net.openhft.chronicle.core.util.ObjectUtils.requireNonNull;

@SuppressWarnings({"rawtypes", "unchecked"})
public interface RandomDataOutput<R extends RandomDataOutput<R>> extends RandomCommon {
    /**
     * Write a byte at an offset.
     *
     * @param offset to write to
     * @param i      the value
     * @return this
     * @throws BufferOverflowException  if the capacity was exceeded
     * @throws IllegalArgumentException if the value cannot be cast to the type without loss.
     */
    @NotNull
    default R writeByte(long offset, int i)
            throws BufferOverflowException, IllegalArgumentException, ArithmeticException, IllegalStateException {
        return writeByte(offset, Maths.toInt8(i));
    }

    /**
     * Write an unsigned byte at an offset.
     *
     * @param offset to write to
     * @param i      the value
     * @return this
     * @throws BufferOverflowException  if the capacity was exceeded
     * @throws IllegalArgumentException if the value cannot be cast to the type without loss.
     */
    @NotNull
    default R writeUnsignedByte(long offset, int i)
            throws BufferOverflowException, IllegalArgumentException, ArithmeticException, IllegalStateException {
        return writeByte(offset, (byte) Maths.toUInt8(i));
    }

    /**
     * Write a boolean at an offset.
     *
     * @param offset to write to
     * @param flag   the value
     * @return this
     * @throws BufferOverflowException if the capacity was exceeded
     */
    @NotNull
    default R writeBoolean(long offset, boolean flag)
            throws BufferOverflowException, IllegalStateException {
        try {
            return writeByte(offset, flag ? 'Y' : 'N');

        } catch (IllegalArgumentException | ArithmeticException e) {
            throw new AssertionError(e);
        }
    }

    /**
     * Write an unsigned byte at an offset.
     *
     * @param offset to write to
     * @param i      the value
     * @return this
     * @throws BufferOverflowException if the capacity was exceeded
     * @throws ArithmeticException     if the value cannot be cast to the type without loss.
     */
    @NotNull
    default R writeUnsignedShort(long offset, int i)
            throws BufferOverflowException, ArithmeticException, IllegalStateException {
        return writeShort(offset, (short) Maths.toUInt16(i));
    }

    /**
     * Write an unsigned byte at an offset.
     *
     * @param offset to write to
     * @param i      the value
     * @return this
     * @throws BufferOverflowException if the capacity was exceeded
     * @throws ArithmeticException     if the value cannot be cast to the type without loss.
     */
    @NotNull
    default R writeUnsignedInt(long offset, long i)
            throws BufferOverflowException, ArithmeticException, IllegalStateException {
        return writeInt(offset, (int) Maths.toUInt32(i));
    }

    /**
     * Write an unsigned byte at an offset.
     *
     * @param offset to write to
     * @param i8     the value
     * @return this
     * @throws BufferOverflowException if the capacity was exceeded
     */
    @NotNull
    R writeByte(@NonNegative long offset, byte i8)
            throws BufferOverflowException, IllegalStateException;

    /**
     * Write a short at an offset.
     *
     * @param offset to write to
     * @param i      the value
     * @return this
     * @throws BufferOverflowException if the capacity was exceeded
     */
    @NotNull
    R writeShort(@NonNegative long offset, short i)
            throws BufferOverflowException, IllegalStateException;

    @NotNull
    default R writeInt24(@NonNegative long offset, int i)
            throws BufferOverflowException, IllegalStateException {
        writeShort(offset, (short) i);
        return writeByte(offset + 2, (byte) (i >> 16));
    }

    /**
     * Write an int at an offset.
     *
     * @param offset to write to
     * @param i      the value
     * @return this
     * @throws BufferOverflowException if the capacity was exceeded
     */
    @NotNull
    R writeInt(@NonNegative long offset, int i)
            throws BufferOverflowException, IllegalStateException;

    /**
     * Perform a non stalling write with a store barrier.
     *
     * @param offset to write to
     * @param i      value to write
     * @return this
     * @throws BufferOverflowException if the capacity was exceeded
     */
    @NotNull
    R writeOrderedInt(@NonNegative long offset, int i)
            throws BufferOverflowException, IllegalStateException;

    /**
     * Perform a non stalling write with a store barrier.
     *
     * @param offset to write to
     * @param f      value to write
     * @return this
     * @throws BufferOverflowException if the capacity was exceeded
     */
    @NotNull
    default R writeOrderedFloat(long offset, float f)
            throws BufferOverflowException, IllegalStateException {
        return writeOrderedInt(offset, Float.floatToRawIntBits(f));
    }

    /**
     * Write a long at an offset.
     *
     * @param offset to write to
     * @param i      the value
     * @return this
     * @throws BufferOverflowException if the capacity was exceeded
     */
    @NotNull
    R writeLong(@NonNegative long offset, long i)
            throws BufferOverflowException, IllegalStateException;

    /**
     * Perform a non stalling write with a store barrier.
     *
     * @param offset to write to
     * @param i      value to write
     * @return this
     */
    @NotNull
    R writeOrderedLong(@NonNegative long offset, long i)
            throws BufferOverflowException, IllegalStateException;

    /**
     * Perform a non stalling write with a store barrier.
     *
     * @param offset to write to
     * @param d      value to write
     * @return this
     */
    @NotNull
    default R writeOrderedDouble(long offset, double d)
            throws BufferOverflowException, IllegalStateException {
        return writeOrderedLong(offset, Double.doubleToRawLongBits(d));
    }

    /**
     * Write a float at an offset.
     *
     * @param offset to write to
     * @param d      the value
     * @return this
     * @throws BufferOverflowException if the capacity was exceeded
     */
    @NotNull
    R writeFloat(@NonNegative long offset, float d)
            throws BufferOverflowException, IllegalStateException;

    /**
     * Write a double at an offset.
     *
     * @param offset to write to
     * @param d      the value
     * @return this
     * @throws BufferOverflowException if the capacity was exceeded
     */
    @NotNull
    R writeDouble(@NonNegative long offset, double d)
            throws BufferOverflowException, IllegalStateException;

    @NotNull
    R writeVolatileByte(@NonNegative long offset, byte i8)
            throws BufferOverflowException, IllegalStateException;

    @NotNull
    R writeVolatileShort(@NonNegative long offset, short i16)
            throws BufferOverflowException, IllegalStateException;

    @NotNull
    R writeVolatileInt(@NonNegative long offset, int i32)
            throws BufferOverflowException, IllegalStateException;

    @NotNull
    R writeVolatileLong(@NonNegative long offset, long i64)
            throws BufferOverflowException, IllegalStateException;

    @NotNull
    default R writeVolatileFloat(@NonNegative long offset, float f)
            throws BufferOverflowException, IllegalStateException {
        return writeVolatileInt(offset, Float.floatToRawIntBits(f));
    }

    @NotNull
    default R writeVolatileDouble(@NonNegative long offset, double d)
            throws BufferOverflowException, IllegalStateException {
        return writeVolatileLong(offset, Double.doubleToRawLongBits(d));
    }

    /**
     * Copies whole byte[] into this. See {@link #write(long, byte[], int, int)}
     */
    @NotNull
    default R write(@NonNegative long offsetInRDO, byte[] bytes)
            throws BufferOverflowException, IllegalStateException {
        requireNonNull(bytes);
        return write(offsetInRDO, bytes, 0, bytes.length);
    }

    /**
     * Copies the provided {@code byteArray} to this Bytes object starting at {@code writeOffset} taking
     * content starting at {@code readOffset} but copying at most {@code length} bytes.
     * <p>
     * Does not update cursors e.g. {@link #writePosition}
     *
     * @param writeOffset non-negative offset to write to
     * @param byteArray   non-null copy from byteArray
     * @param readOffset  non-negative copy from offset
     * @param length      non-negative length to copy
     * @return this
     * @throws BufferOverflowException  if this Bytes object cannot accommodate all the bytes to copy.
     * @throws IllegalStateException    if this Bytes object has been previously released
     * @throws IllegalArgumentException if the provided {@code writeOffset}, {@code readOffset } or {@code length} is negative
     * @throws NullPointerException     if the provided {@code byteArray} is {@code null}
     */
    @NotNull
    R write(@NonNegative long writeOffset,
            byte[] byteArray,
            @NonNegative int readOffset,
            @NonNegative int length) throws BufferOverflowException, IllegalStateException;

    /**
     * Copy from ByteBuffer into this.
     * <p>
     * Does not update cursors e.g. {@link #writePosition}
     *
     * @param writeOffset offset to write to
     * @param bytes       copy from bytes
     * @param readOffset  copy from offset
     * @param length
     * @throws BufferOverflowException
     * @throws IllegalStateException
     */
    void write(@NonNegative long writeOffset, @NotNull ByteBuffer bytes, @NonNegative int readOffset, @NonNegative int length)
            throws BufferOverflowException, IllegalStateException;

    /**
     * Copies whole BytesStore into this - see {@link #write(long, RandomDataInput, long, long)}
     */
    @NotNull
    default R write(@NonNegative long offsetInRDO, @NotNull BytesStore bytes)
            throws BufferOverflowException, IllegalStateException {
        requireNonNull(bytes);
        try {
            return write(offsetInRDO, bytes, bytes.readPosition(), bytes.readRemaining());

        } catch (BufferUnderflowException e) {
            throw new AssertionError(e);
        }
    }

    /**
     * Copy from RandomDataInput into this. Does not bump {@link #writePosition} nor {@link RandomDataInput#readPosition()}
     *
     * @param writeOffset offset to write to
     * @param bytes       copy from bytes
     * @param readOffset  copy from offset
     * @param length
     * @return this
     * @throws BufferOverflowException
     * @throws IllegalStateException
     */
    @NotNull
    R write(@NonNegative long writeOffset, @NotNull RandomDataInput bytes, @NonNegative long readOffset, @NonNegative long length)
            throws BufferOverflowException, BufferUnderflowException, IllegalStateException;

    /**
     * Zero out the bytes between the start and the end.
     *
     * @param start index of first byte inclusive
     * @param end   index of last byte exclusive
     * @return this
     * @throws BufferOverflowException if the capacity was exceeded
     */
    @NotNull
    R zeroOut(@NonNegative long start, @NonNegative long end)
            throws IllegalStateException;

    @NotNull
    default R append(@NonNegative long offset, long value, int digits)
            throws BufferOverflowException, IllegalArgumentException, IllegalStateException {
        BytesInternal.append(this, offset, value, digits);
        return (R) this;
    }

    @NotNull
    default R append(@NonNegative long offset, double value, int decimalPlaces, int digits)
            throws BufferOverflowException, IllegalArgumentException, IllegalStateException, ArithmeticException {
        if (decimalPlaces < 20) {
            double d2 = value * Maths.tens(decimalPlaces);
            if (d2 <= Long.MAX_VALUE && d2 >= Long.MIN_VALUE) {
                BytesInternal.appendDecimal(this, Math.round(d2), offset, decimalPlaces, digits);
                return (R) this;
            }
        }
        BytesInternal.append((StreamingDataOutput) this, value);
        return (R) this;
    }

    /**
     * expert level method to copy data from native memory into the BytesStore
     *  @param address  in native memory to copy from
     * @param position in BytesStore to copy to
     * @param size     in bytes
     */
    void nativeWrite(long address, @NonNegative long position, @NonNegative long size)
            throws BufferOverflowException, IllegalStateException;

    /**
     * Writes the provided {@code text} into this {@code RandomDataOutput} writing at the given {@code writeOffset},
     * in Utf8 format. Returns the new write position after writing the provided {@code text}.
     *
     * @param writeOffset the writeOffset to write char sequence from
     * @param text        the char sequence to write, could be {@code null}
     * @return the writeOffset after the char sequence written, in this {@code RandomDataOutput}
     * @see RandomDataInput#readUtf8(long, Appendable)
     */
    default long writeUtf8(@NonNegative long writeOffset, @Nullable CharSequence text)
            throws BufferOverflowException, IllegalStateException, ArithmeticException {
        return BytesInternal.writeUtf8(this, writeOffset, text);
    }

    /**
     * Writes the given {@code text} to this {@code RandomDataOutput} writing at the provided {@code writeOffset},
     * in Utf8 format, checking that the utf8 encoding size of the given char sequence is less or
     * equal to the provided {@code maxUtf8Len}, otherwise {@code IllegalArgumentException} is thrown,
     * and no bytes of this {@code RandomDataOutput} are overwritten. Returns the new write position after
     * writing the provided {@code text}
     *
     * @param writeOffset the writeOffset to write char sequence from
     * @param text        the char sequence to write, could be {@code null}
     * @param maxUtf8Len  the maximum allowed length (in Utf8 encoding) of the given char sequence
     * @return the writeOffset after the char sequence written, in this {@code RandomDataOutput}
     * @throws IllegalArgumentException if the given char sequence size in Utf8 encoding exceeds
     *                                  maxUtf8Len
     * @see RandomDataInput#readUtf8Limited(long, Appendable, int)
     * @see RandomDataInput#readUtf8Limited(long, int)
     */
    default long writeUtf8Limited(@NonNegative long writeOffset, @Nullable CharSequence text, @NonNegative int maxUtf8Len)
            throws BufferOverflowException, IllegalStateException, ArithmeticException {
        return BytesInternal.writeUtf8(this, writeOffset, text, maxUtf8Len);
    }

    /**
     * Write the stop bit length and copy the BytesStore
     *
     * @param position to write
     * @param bs       to copy.
     * @return the offset after the char sequence written, in this {@code RandomDataOutput}
     */
    long write8bit(@NonNegative long position, @NotNull BytesStore bs);

    long write8bit(@NonNegative long position, @NotNull String s, @NonNegative int start, @NonNegative int length);

<<<<<<< HEAD
=======
    /**
     * Perform a 32-bit CAS at a given offset.
     *
     * @param offset   to perform CAS
     * @param expected value
     * @param value    to set
     * @return true, if successful.
     */
    boolean compareAndSwapInt(@NonNegative long offset, int expected, int value)
            throws BufferOverflowException, IllegalStateException;

    void testAndSetInt(@NonNegative long offset, int expected, int value)
            throws BufferOverflowException, IllegalStateException;
>>>>>>> 4868231d

    /**
     * Perform a 64-bit CAS at a given offset.
     *
     * @param offset   to perform CAS
     * @param expected value
     * @param value    to set
     * @return true, if successful.
     */
    boolean compareAndSwapLong(@NonNegative long offset, long expected, long value)
            throws BufferOverflowException, IllegalStateException;
<<<<<<< HEAD
=======

    /**
     * Perform a 32-bit float CAS at a given offset.
     *
     * @param offset   to perform CAS
     * @param expected value
     * @param value    to set
     * @return true, if successful.
     */
    boolean compareAndSwapFloat(@NonNegative long offset, float expected, float value);

    /**
     * Perform a 64-bit double CAS at a given offset.
     *
     * @param offset   to perform CAS
     * @param expected value
     * @param value    to set
     * @return true, if successful.
     */
    boolean compareAndSwapDouble(@NonNegative long offset, double expected, double value);

    /**
     * Perform an atomic add and get operation for a 32-bit int
     *
     * @param offset to add and get
     * @param adding value to add, can be 1
     * @return the sum
     * @throws BufferUnderflowException if the offset is outside the limits of the Bytes
     * @throws IllegalStateException    if released
     */
    int addAndGetInt(@NonNegative long offset, int adding);

    /**
     * Perform an atomic add and get operation for a 64-bit long
     *
     * @param offset to add and get
     * @param adding value to add, can be 1
     * @return the sum
     * @throws BufferUnderflowException if the offset is outside the limits of the Bytes
     * @throws IllegalStateException    if released
     */
    long addAndGetLong(@NonNegative long offset, long adding);

    /**
     * Perform an atomic add and get operation for a 32-bit float
     *
     * @param offset to add and get
     * @param adding value to add, can be 1
     * @return the sum
     * @throws BufferUnderflowException if the offset is outside the limits of the Bytes
     */
    float addAndGetFloat(@NonNegative long offset, float adding);

    /**
     * Perform an atomic add and get operation for a 64-bit double
     *
     * @param offset to add and get
     * @param adding value to add, can be 1
     * @return the sum
     * @throws BufferUnderflowException if the offset is outside the limits of the Bytes
     * @throws IllegalStateException    if released
     */
    double addAndGetDouble(@NonNegative long offset, double adding);
>>>>>>> 4868231d
}<|MERGE_RESOLUTION|>--- conflicted
+++ resolved
@@ -432,8 +432,7 @@
 
     long write8bit(@NonNegative long position, @NotNull String s, @NonNegative int start, @NonNegative int length);
 
-<<<<<<< HEAD
-=======
+
     /**
      * Perform a 32-bit CAS at a given offset.
      *
@@ -447,7 +446,7 @@
 
     void testAndSetInt(@NonNegative long offset, int expected, int value)
             throws BufferOverflowException, IllegalStateException;
->>>>>>> 4868231d
+
 
     /**
      * Perform a 64-bit CAS at a given offset.
@@ -459,8 +458,7 @@
      */
     boolean compareAndSwapLong(@NonNegative long offset, long expected, long value)
             throws BufferOverflowException, IllegalStateException;
-<<<<<<< HEAD
-=======
+
 
     /**
      * Perform a 32-bit float CAS at a given offset.
@@ -524,5 +522,5 @@
      * @throws IllegalStateException    if released
      */
     double addAndGetDouble(@NonNegative long offset, double adding);
->>>>>>> 4868231d
+
 }