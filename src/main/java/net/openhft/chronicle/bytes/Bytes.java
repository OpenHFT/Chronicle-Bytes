--- conflicted
+++ resolved
@@ -61,12 +61,9 @@
  * Generally, a Bytes object is a resource that is ReferenceCounted and certain operations invoked on a Bytes
  * object that has been released, might result in an {@link IllegalStateException} being thrown.
  *
-<<<<<<< HEAD
  * @see BytesStore
-=======
  * @param <Underlying> Underlying type
  *
->>>>>>> 7910e8d7
  */
 @SuppressWarnings({"rawtypes", "unchecked"})
 public interface Bytes<U> extends
@@ -498,8 +495,7 @@
      * @throws NullPointerException if the provided {@code text} is {@code null}
      */
     @NotNull
-<<<<<<< HEAD
-    static Bytes<?> from(@NotNull CharSequence text) {
+    static Bytes<byte[]> from(@NotNull CharSequence text) {
         requireNonNull(text);
         return from(text.toString());
     }
@@ -515,15 +511,8 @@
      * @return a new Bytes containing text
      * @throws NullPointerException if the provided {@code text} is {@code null}
      */
-    static Bytes<?> fromDirect(@NotNull CharSequence text) {
+    static Bytes<Void> fromDirect(@NotNull CharSequence text) {
         requireNonNull(text);
-=======
-    static Bytes<byte[]> from(@NotNull CharSequence text) {
-        return from(text.toString());
-    }
-
-    static Bytes<Void> fromDirect(@NotNull CharSequence text) {
->>>>>>> 7910e8d7
         return NativeBytes.nativeBytes(text.length()).append(text);
     }
 
@@ -840,14 +829,9 @@
                 /* Found first character, now look at the rest of v2 */
                 if (i <= max) {
                     long j = i + 1;
-<<<<<<< HEAD
                     long end = j + otherCount - 1;
                     for (long k = otherOffset + 1; j < end && source.readByte(j) == other.readByte(k); j++, k++) {
-=======
-                    long end = j + targetCount - 1;
-                    for (long k = targetOffset + 1; j < end && source.readByte(j) == target.readByte(k); j++, k++) {
                         // Do nothing
->>>>>>> 7910e8d7
                     }
 
                     if (j == end) {
@@ -969,13 +953,8 @@
      */
     @NotNull
     default String toHexString(long offset, long maxLength) {
-<<<<<<< HEAD
         requireNonNegative(offset);
         requireNonNegative(maxLength);
-//        if (Jvm.isDebug() && Jvm.stackTraceEndsWith("Bytes", 3))
-//            return "Not Available";
-=======
->>>>>>> 7910e8d7
 
         long maxLength2 = Math.min(maxLength, readLimit() - offset);
         try {
@@ -1155,10 +1134,7 @@
                 return BigInteger.ZERO;
             } else {
                 throw new BufferUnderflowException();
-<<<<<<< HEAD
-=======
             }
->>>>>>> 7910e8d7
         byte[] bytes = new byte[length];
         read(bytes);
         return new BigInteger(bytes);
