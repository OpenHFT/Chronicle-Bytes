/*
 *     Copyright (C) 2015  higherfrequencytrading.com
 *
 *     This program is free software: you can redistribute it and/or modify
 *     it under the terms of the GNU Lesser General Public License as published by
 *     the Free Software Foundation, either version 3 of the License.
 *
 *     This program is distributed in the hope that it will be useful,
 *     but WITHOUT ANY WARRANTY; without even the implied warranty of
 *     MERCHANTABILITY or FITNESS FOR A PARTICULAR PURPOSE.  See the
 *     GNU Lesser General Public License for more details.
 *
 *     You should have received a copy of the GNU Lesser General Public License
 *     along with this program.  If not, see <http://www.gnu.org/licenses/>.
 */

package net.openhft.chronicle.bytes;

import net.openhft.chronicle.core.OS;
import net.openhft.chronicle.core.io.IORuntimeException;
import net.openhft.chronicle.core.util.StringUtils;
import org.jetbrains.annotations.NotNull;

import java.nio.BufferOverflowException;
import java.nio.BufferUnderflowException;
import java.nio.ByteBuffer;
import java.nio.charset.StandardCharsets;

/**
 * Bytes is a pointer to a region of memory within a BytesStore. It can be for a fixed region of
 * memory or an "elastic" buffer which can be resized, but not for a fixed region. <p></p> This is a
 * BytesStore which is mutable and not thread safe. It has a write position and read position which
 * must follow these constraints <p></p> start() &lt;= readPosition() &lt;= writePosition() &lt;=
 * writeLimit() &lt;= capacity() <p></p> Also readLimit() == writePosition() and readPosition()
 * &lt;= safeLimit(); <p></p>
 */
public interface Bytes<Underlying> extends BytesStore<Bytes<Underlying>, Underlying>,
        StreamingDataInput<Bytes<Underlying>>,
        StreamingDataOutput<Bytes<Underlying>>,
        ByteStringParser<Bytes<Underlying>>,
        ByteStringAppender<Bytes<Underlying>>,
        BytesPrepender<Bytes<Underlying>> {

    long MAX_CAPACITY = Long.MAX_VALUE; // 8 EiB - 1

    /**
     * @return an elastic wrapper for a direct ByteBuffer which will be resized as required.
     */
    static Bytes<ByteBuffer> elasticByteBuffer() {
        return elasticByteBuffer(OS.pageSize());
    }

    static Bytes<ByteBuffer> elasticByteBuffer(int initialCapacity, int maxSize) {
        NativeBytesStore<ByteBuffer> bs = NativeBytesStore.elasticByteBuffer(initialCapacity, maxSize);
        try {
            return bs.bytesForWrite();
        } finally {
            bs.release();
        }
    }

    /**
     * Returns an elastic wrapper for a direct ByteBuffer which will be resized as required, with
     * the given initial capacity.
     */
    static Bytes<ByteBuffer> elasticByteBuffer(int initialCapacity) {
        return elasticByteBuffer(initialCapacity, Integer.MAX_VALUE & ~(OS.pageSize() - 1));
    }

    /**
     * @param byteBuffer to read
     * @return a Bytes which wrap a ByteBuffer and is ready for reading.
     */
    static Bytes<ByteBuffer> wrapForRead(ByteBuffer byteBuffer) {
        BytesStore<?, ByteBuffer> bs = BytesStore.wrap(byteBuffer);
        try {
            Bytes<ByteBuffer> bbb = bs.bytesForRead();
            bbb.readPosition(byteBuffer.position());
            bbb.readLimit(byteBuffer.limit());
            return bbb;
        } finally {
            bs.release();
        }
    }

    /**
     * @param byteBuffer to read
     * @return a Bytes which wrap a ByteBuffer and is ready for writing.
     */
    static Bytes<ByteBuffer> wrapForWrite(ByteBuffer byteBuffer) {
        BytesStore<?, ByteBuffer> bs = BytesStore.wrap(byteBuffer);
        try {
            Bytes<ByteBuffer> bbb = bs.bytesForWrite();
            bbb.writePosition(byteBuffer.position());
            bbb.writeLimit(byteBuffer.limit());
            return bbb;
        } finally {
            bs.release();
        }
    }

    /**
     * A Bytes suitable for writing to for testing purposes. It checks the writes made are the
     * expected ones. An AssertionError is thrown if unexpected data is written, an
     * UnsupportedOperationException is thrown if a read is attempted.
     *
     * @param text expected
     * @return the expected buffer as Bytes
     */
    @NotNull
    static Bytes<byte[]> expect(@NotNull String text) {
        return expect(wrapForRead(text.getBytes(StandardCharsets.ISO_8859_1)));
    }

    /**
     * A Bytes suitable for writing to for testing purposes. It checks the writes made are the
     * expected ones. An AssertionError is thrown if unexpected data is written, an
     * UnsupportedOperationException is thrown if a read is attempted.
     *
     * @param bytesStore expected
     * @return the expected buffer as Bytes
     */
    @NotNull
    static <B extends BytesStore<B, Underlying>, Underlying> Bytes<Underlying> expect(BytesStore<B, Underlying> bytesStore) {
        return new VanillaBytes<>(new ExpectedBytesStore<>(bytesStore));
    }

    /**
     * Wrap the byte[] ready for reading
     *
     * @param byteArray to wrap
     * @return the Bytes ready for reading.
     */
    static Bytes<byte[]> wrapForRead(byte[] byteArray) {
        HeapBytesStore<byte[]> bs = BytesStore.wrap(byteArray);
        try {
            return bs.bytesForRead();
        } finally {
            bs.release();
        }
    }

    /**
     * Wrap the byte[] ready for writing
     *
     * @param byteArray to wrap
     * @return the Bytes ready for writing.
     */
    static Bytes<byte[]> wrapForWrite(byte[] byteArray) {
        BytesStore bs = (BytesStore) BytesStore.wrap(byteArray);
        try {
            return bs.bytesForWrite();
        } finally {
            bs.release();
        }
    }

    /**
     * Convert text to bytes using ISO-8859-1 encoding and return a Bytes ready for reading.
     *
     * @param text to convert
     * @return Bytes ready for reading.
     */
    static Bytes<byte[]> from(@NotNull CharSequence text) throws IllegalArgumentException, IllegalStateException {
        if (text instanceof BytesStore)
            return ((BytesStore) text).copy().bytesForRead();
        return wrapForRead(text.toString().getBytes(StandardCharsets.ISO_8859_1));
    }

    @Deprecated
    static Bytes<byte[]> wrapForRead(@NotNull CharSequence text) throws IllegalArgumentException, IllegalStateException {
        return from(text);
    }

    /**
     * Allocate a fixed size buffer read for writing.
     *
     * @param capacity minimum to allocate
     * @return a new Bytes ready for writing.
     */
    static VanillaBytes<Void> allocateDirect(long capacity) throws IllegalArgumentException {
        NativeBytesStore<Void> bs = NativeBytesStore.nativeStoreWithFixedCapacity(capacity);
        try {
            return bs.bytesForWrite();
        } finally {
            bs.release();
        }
    }

    /**
     * Allocate an elastic buffer with initially no size.
     *
     * @return Bytes for writing.
     */
    static NativeBytes<Void> allocateElasticDirect() {
        return NativeBytes.nativeBytes();
    }

    /**
     * Allocate an elastic buffer with initially no size.
     *
     * @return Bytes for writing.
     */
    static NativeBytes<Void> allocateElasticDirect(long initialCapacity) throws IllegalArgumentException {
        return NativeBytes.nativeBytes(initialCapacity);
    }

    /**
     * Creates a string from the {@code position} to the {@code limit}, The buffer is not modified
     * by this call
     *
     * @param buffer the buffer to use
     * @return a string contain the text from the {@code position}  to the  {@code limit}
     */
    static String toString(@NotNull final Bytes<?> buffer) throws BufferUnderflowException {
        return toString(buffer, Integer.MAX_VALUE - 4);
    }

    /**
     * Creates a string from the {@code position} to the {@code limit}, The buffer is not modified
     * by this call
     *
     * @param buffer the buffer to use
     * @param maxLen of the result returned
     * @return a string contain the text from the {@code position}  to the  {@code limit}
     */
    static String toString(@NotNull final Bytes<?> buffer, long maxLen) throws
            BufferUnderflowException {
        if (buffer.readRemaining() == 0)
            return "";

        final long length = Math.min(maxLen + 1, buffer.readRemaining());

        return buffer.parseWithLength(length, b -> {
            final StringBuilder builder = new StringBuilder();
            try {
                while (buffer.readRemaining() > 0) {
                    if (builder.length() >= maxLen) {
                        builder.append("...");
                        break;
                    }
                    builder.append((char) buffer.readByte());
                }
            } catch (IORuntimeException e) {
                builder.append(' ').append(e);
            }

            // remove the last comma
            return builder.toString();
        });
    }

    /**
     * The buffer is not modified by this call
     *
     * @param buffer   the buffer to use
     * @param position the position to create the string from
     * @param len      the number of characters to show in the string
     * @return a string contain the text from offset {@code position}
     */
    static String toString(@NotNull final Bytes buffer, long position, long len)
            throws BufferUnderflowException, IORuntimeException {
        final long pos = buffer.readPosition();
        final long limit = buffer.readLimit();
        buffer.readPosition(position);
        buffer.readLimit(position + len);

        try {

            final StringBuilder builder = new StringBuilder();
            while (buffer.readRemaining() > 0) {
                builder.append((char) buffer.readByte());
            }

            // remove the last comma
            return builder.toString();
        } finally {
            buffer.readLimit(limit);
            buffer.readPosition(pos);
        }
    }

    /**
     * @return an empty, fixed sized Bytes
     */
    static BytesStore empty() {
        return NoBytesStore.noBytesStore();
    }

    /**
     * copies the contents of bytes into a direct byte buffer
     *
     * @param bytes the bytes to wrap
     * @return a direct byte buffer contain the {@code bytes}
     */
    static Bytes allocateDirect(@NotNull byte[] bytes) throws IllegalArgumentException {
        Bytes<Void> result = allocateDirect(bytes.length);
        try {
            result.write(bytes);
        } catch (BufferOverflowException | IORuntimeException e) {
            throw new AssertionError(e);
        }
        return result;
    }

    static Bytes fromHexString(String s) {
        return BytesInternal.fromHexString(s);
    }

    /**
     * Return a Bytes which is optionally unchecked.  This allows bounds checks to be turned off.
     *
     * @param unchecked if true, minimal bounds checks will be performed.
     * @return Bytes without bounds checking.
     * @throws IllegalStateException if the underlying BytesStore has been released
     */
    default Bytes<Underlying> unchecked(boolean unchecked) throws IllegalStateException {
        return unchecked ?
                start() == 0 && bytesStore() instanceof NativeBytesStore ?
                        new UncheckedNativeBytes<>(this) :
                        new UncheckedBytes<>(this) :
                this;
    }

    /**
     * @return the size which can be safely read.  If this isElastic() it can be lower than the
     * point it can safely write.
     */
    default long safeLimit() {
        return bytesStore().safeLimit();
    }

    /**
     * @return is the readPosition at the start and the writeLimit at the end.
     */
    default boolean isClear() {
        return start() == readPosition() && writeLimit() == capacity();
    }

    /**
     * @return if isElastic, this can be much lower than the virtual capacity().
     */
    default long realCapacity() {
        return BytesStore.super.realCapacity();
    }

    /**
     * @return a copy of this Bytes from position() to limit().
     */
    BytesStore<Bytes<Underlying>, Underlying> copy();

    /**
     * display the hex data of {@link Bytes} from the position() to the limit()
     *
     * @return hex representation of the buffer, from example [0D ,OA, FF]
     */
    @NotNull
    default String toHexString() throws IORuntimeException {
        return BytesInternal.toHexString(this);
    }

    /**
     * display the hex data of {@link Bytes} from the position() to the limit()
     *
     * @param maxLength limit the number of bytes to be dumped.
     * @return hex representation of the buffer, from example [0D ,OA, FF]
     */
    @NotNull
    default String toHexString(long maxLength)
            throws IORuntimeException {
        if (readRemaining() < maxLength) return toHexString();
        return BytesInternal.toHexString(this, readPosition(), maxLength) + ".... truncated";
    }

    /**
     * display the hex data of {@link Bytes} from the position() to the limit()
     *
     * @param maxLength limit the number of bytes to be dumped.
     * @return hex representation of the buffer, from example [0D ,OA, FF]
     */
    @NotNull
    default String toHexString(long offset, long maxLength)
            throws IORuntimeException {
        long maxLength2 = Math.min(maxLength, readLimit() - offset);
        String ret = BytesInternal.toHexString(this, offset, maxLength2);
        return maxLength2 < maxLength ? ret + "... truncated" : ret;
    }

    /**
     * @return can the Bytes resize when more data is written than it's realCapacity()
     */
    boolean isElastic();

    /**
     * grow the buffer if the buffer is elastic, if the buffer is not elastic and there is not
     * enough capacity then this method will throws {@link java.nio.BufferOverflowException}
     *
     * @param size the capacity that you required
     * @throws IllegalArgumentException if the buffer is not elastic and there is not enough space
     * @throws IORuntimeException       if an error occured trying to resize the underlying buffer.
     */
    default void ensureCapacity(long size)
            throws IllegalArgumentException, IORuntimeException {
        if (size > capacity())
            throw new IllegalArgumentException(isElastic() ? "todo" : "not elastic");
    }

    /**
     * Creates a slice of the current Bytes based on its position() and limit().  As a sub-section
     * of a Bytes it cannot be elastic.
     *
     * @return a slice of the existing Bytes where the start is moved to the position and the
     * current limit determines the capacity.
     * @throws IllegalStateException if the underlying BytesStore has been released
     */
    @Override
    default Bytes<Underlying> bytesForRead() throws IllegalStateException {
        return isClear() ? BytesStore.super.bytesForRead() : new SubBytes<>(this, readPosition(), readLimit() + start());
    }

    /**
     * @return the ByteStore this Bytes wraps.
     */
    BytesStore bytesStore();

    default boolean isEqual(String s) {
        return StringUtils.isEqual(this, s);
    }

<<<<<<< HEAD
    default boolean isEmpty() {
        return readRemaining() == 0;
    }

=======
    /**
     * Compact these Bytes by moving the readPosition to the start.
     *
     * @return this
     */
    Bytes<Underlying> compact();
>>>>>>> 8f5f1b21
}<|MERGE_RESOLUTION|>--- conflicted
+++ resolved
@@ -427,17 +427,8 @@
         return StringUtils.isEqual(this, s);
     }
 
-<<<<<<< HEAD
     default boolean isEmpty() {
         return readRemaining() == 0;
     }
 
-=======
-    /**
-     * Compact these Bytes by moving the readPosition to the start.
-     *
-     * @return this
-     */
-    Bytes<Underlying> compact();
->>>>>>> 8f5f1b21
 }