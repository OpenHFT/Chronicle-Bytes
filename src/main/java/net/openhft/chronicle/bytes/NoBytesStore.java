/*
 *     Copyright (C) 2015  higherfrequencytrading.com
 *
 *     This program is free software: you can redistribute it and/or modify
 *     it under the terms of the GNU Lesser General Public License as published by
 *     the Free Software Foundation, either version 3 of the License.
 *
 *     This program is distributed in the hope that it will be useful,
 *     but WITHOUT ANY WARRANTY; without even the implied warranty of
 *     MERCHANTABILITY or FITNESS FOR A PARTICULAR PURPOSE.  See the
 *     GNU Lesser General Public License for more details.
 *
 *     You should have received a copy of the GNU Lesser General Public License
 *     along with this program.  If not, see <http://www.gnu.org/licenses/>.
 */

package net.openhft.chronicle.bytes;

import net.openhft.chronicle.core.OS;

import java.nio.ByteBuffer;

public enum NoBytesStore implements BytesStore {
    NO_BYTES_STORE;

    public static final long NO_PAGE = OS.memory().allocate(OS.pageSize());
    public static final Bytes NO_BYTES = new VanillaBytes(noBytesStore());

    public static <T, B extends BytesStore<B, T>> BytesStore<B, T> noBytesStore() {
        return NO_BYTES_STORE;
    }

    @Override
    public void reserve() throws IllegalStateException {
    }

    @Override
    public void release() throws IllegalStateException {
    }

    @Override
    public long refCount() {
        return 1L;
    }

    @Override
    public RandomDataOutput writeByte(long offset, byte i8) {
        throw new UnsupportedOperationException();
    }

    @Override
    public RandomDataOutput writeShort(long offset, short i) {
        throw new UnsupportedOperationException();
    }

    @Override
    public RandomDataOutput writeInt(long offset, int i) {
        throw new UnsupportedOperationException();
    }

    @Override
    public RandomDataOutput writeOrderedInt(long offset, int i) {
        throw new UnsupportedOperationException();
    }

    @Override
    public RandomDataOutput writeLong(long offset, long i) {
        throw new UnsupportedOperationException();
    }

    @Override
    public RandomDataOutput writeOrderedLong(long offset, long i) {
        throw new UnsupportedOperationException();
    }

    @Override
    public RandomDataOutput writeFloat(long offset, float d) {
        throw new UnsupportedOperationException();
    }

    @Override
    public RandomDataOutput writeDouble(long offset, double d) {
        throw new UnsupportedOperationException();
    }

    @Override
    public RandomDataOutput write(long offsetInRDO, byte[] bytes, int offset, int length) {
        throw new UnsupportedOperationException();
    }

    @Override
    public void write(long offsetInRDO, ByteBuffer bytes, int offset, int length) {
        throw new UnsupportedOperationException();
    }

    @Override
    public RandomDataOutput write(long offsetInRDO, RandomDataInput bytes, long offset, long length) {
        throw new UnsupportedOperationException();
    }

    @Override
    public byte readByte(long offset) {
        throw new UnsupportedOperationException();
    }

    @Override
    public short readShort(long offset) {
        throw new UnsupportedOperationException();
    }

    @Override
    public int readInt(long offset) {
        throw new UnsupportedOperationException();
    }

    @Override
    public long readLong(long offset) {
        throw new UnsupportedOperationException();
    }

    @Override
    public float readFloat(long offset) {
        throw new UnsupportedOperationException();
    }

    @Override
    public double readDouble(long offset) {
        throw new UnsupportedOperationException();
    }

    @Override
    public BytesStore copy() {
        return this;
    }

    @Override
    public long capacity() {
        return 0;
    }

    @Override
    public Void underlyingObject() {
        return null;
    }

    @Override
    public boolean inStore(long offset) {
        return false;
    }

    @Override
    public void copyTo(BytesStore store) {
        // nothing to copy.
    }

    @Override
    public void nativeWrite(long address, long position, long size) {
        throw new UnsupportedOperationException("todo");
    }

    @Override
    public void nativeRead(long position, long address, long size) {
        throw new UnsupportedOperationException("todo");
    }

    @Override
    public boolean compareAndSwapInt(long offset, int expected, int value) {
        throw new UnsupportedOperationException();
    }

    @Override
    public boolean compareAndSwapLong(long offset, long expected, long value) {
        throw new UnsupportedOperationException();
    }

    @Override
    public long address() throws UnsupportedOperationException {
        return NO_PAGE;
    }

<<<<<<< HEAD
=======
    @Override
    public long accessOffset(long randomOffset) {
        throw new UnsupportedOperationException();
    }

    @Override
    public Bytes bytesForWrite() {
        throw new UnsupportedOperationException("todo");
    }
>>>>>>> 4f06ae02
}<|MERGE_RESOLUTION|>--- conflicted
+++ resolved
@@ -178,16 +178,8 @@
         return NO_PAGE;
     }
 
-<<<<<<< HEAD
-=======
-    @Override
-    public long accessOffset(long randomOffset) {
-        throw new UnsupportedOperationException();
-    }
-
     @Override
     public Bytes bytesForWrite() {
         throw new UnsupportedOperationException("todo");
     }
->>>>>>> 4f06ae02
 }