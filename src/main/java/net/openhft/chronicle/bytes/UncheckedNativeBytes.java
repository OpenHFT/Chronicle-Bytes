--- conflicted
+++ resolved
@@ -58,16 +58,12 @@
 @SuppressWarnings({"rawtypes", "unchecked"})
 public class UncheckedNativeBytes<U>
         extends AbstractReferenceCounted
-<<<<<<< HEAD
-        implements Bytes<U>, HasUncheckedRandomDataInput {
-    // The real capacity of the BytesStore this UncheckedNativeBytes operates on
-=======
         implements Bytes<U>, HasUncheckedRandomDataInput, DecimalAppender {
     private static final byte[] MIN_VALUE_TEXT = ("" + Long.MIN_VALUE).getBytes(ISO_8859_1);
     @Deprecated(/* to be removed in x.26 */)
     private static final boolean APPEND_0 = Jvm.getBoolean("bytes.append.0", true);
 
->>>>>>> ff8ed9d8
+    // The real capacity of the BytesStore this UncheckedNativeBytes operates on
     protected final long capacity;
     // An instance of UncheckedRandomDataInput for accessing data without bounds checking
     private final UncheckedRandomDataInput uncheckedRandomDataInput = new UncheckedRandomDataInputHolder();
