package net.openhft.chronicle.bytes;

import net.openhft.chronicle.bytes.internal.ChunkedMappedBytes;
import net.openhft.chronicle.bytes.internal.EnbeddedBytes;
import net.openhft.chronicle.core.Jvm;
import org.junit.jupiter.api.*;
import org.junit.jupiter.params.ParameterizedTest;
import org.junit.jupiter.params.provider.Arguments;
import org.junit.jupiter.params.provider.MethodSource;

import java.io.File;
import java.io.IOException;
import java.io.InputStream;
import java.nio.ByteBuffer;
import java.nio.ReadOnlyBufferException;
import java.util.LinkedHashMap;
import java.util.Map;
import java.util.function.Consumer;
import java.util.function.Supplier;
import java.util.stream.Stream;

import static net.openhft.chronicle.bytes.BytesFactoryUtil.*;
import static org.junit.jupiter.api.Assertions.*;
import static org.junit.jupiter.api.DynamicTest.dynamicTest;

final class BytesJavaDocComplianceTest extends BytesTestCommon {

    private static final Map<String, BytesInitialInfo> INITIAL_INFO_MAP = new LinkedHashMap<>();

    /**
     * Builds a Map with info on the initial state allowing us asserting it did not change for
     * illegal operations.
     * This method is using @BeforeEach rather than @BeforeAll so that the base class test can run
     */
    @BeforeEach
    void beforeEach() {
        if (INITIAL_INFO_MAP.isEmpty()) {
            provideBytesObjects()
                    .forEach(args -> {
                        final Bytes<Object> bytes = bytes(args);
                        INITIAL_INFO_MAP.put(createCommand(args), new BytesInitialInfo(bytes(args)));
                        releaseAndAssertReleased(bytes);
                        Jvm.pause(100);
                    });
            // Make sure we have unique keys
            assertEquals(provideBytesObjects().count(), INITIAL_INFO_MAP.size());
        }
    }

    /**
     * Prints out the various Bytes classes tested on the logs. To be removed later
     */
    @ParameterizedTest
    @MethodSource("net.openhft.chronicle.bytes.BytesFactoryUtil#provideBytesObjects")
    void printTypesTested(final Bytes<?> bytes) {
        System.out.println(bytes.getClass().getName());
        releaseAndAssertReleased(bytes);
    }

    /**
     * Checks that ByteBuffers that are read only cannot be wrapped
     */
    @Test
    void wrapForWriteCannotTakeReadOnlyByteBuffers() {
        assertThrows(ReadOnlyBufferException.class, () ->
                Bytes.wrapForWrite(ByteBuffer.allocate(10).asReadOnlyBuffer())
        );
    }

    /**
     * Checks the Bytes::unchecked method
     */
    @ParameterizedTest
    @MethodSource("net.openhft.chronicle.bytes.BytesFactoryUtil#provideBytesObjects")
    @Disabled("Check why  SingleMappedFile Discarded without being released by [SingleMappedBytes@5 refCount=1 closed=false]")
    void unchecked(final Bytes<?> bytes) {
        assertEquals(bytes.getClass().getSimpleName().contains("Unchecked"), bytes.unchecked());
        releaseAndAssertReleased(bytes);
    }

    /**
     * Checks the Bytes::readWrite method.
     */
    @ParameterizedTest
    @MethodSource("net.openhft.chronicle.bytes.BytesFactoryUtil#provideBytesObjects")
    @Disabled("https://github.com/OpenHFT/Chronicle-Bytes/issues/239")
    void readWrite(final Bytes<?> bytes,
                   final boolean readWrite) {

        boolean writeable = false;
        try {
            bytes.writeByte((byte) 1);
            writeable = true;
        } catch (Exception ignored) {
            // We cannot write
        }
        // Checks if the actual writing ability corresponds to the reality
        assertEquals(readWrite, writeable);

        // Checks that bytes reflects this
        assertEquals(writeable, bytes.readWrite());
        releaseAndAssertReleased(bytes);
    }

    /**
     * Checks that ByteBuffers that are read only cannot be wrapped.
     */
    @Test
    void wrapForReadCannotTakeReadOnlyByteBuffers() {
        final ByteBuffer bb = ByteBuffer.allocate(10).asReadOnlyBuffer();
        assertThrows(ReadOnlyBufferException.class, () ->
                Bytes.wrapForRead(bb)
        );
    }

<<<<<<< HEAD
=======
    @Test
        // Checks that ByteBuffers that are read only cannot be wrapped
    void wrapForWriteCannotTakeReadOnlyByteBuffers() {
        final ByteBuffer bb = ByteBuffer.allocate(10).asReadOnlyBuffer();
        assertThrows(ReadOnlyBufferException.class, () ->
                Bytes.wrapForWrite(bb)
        );
    }

    // @Test
    // This test is for manual debug
    void manualTest() {

/*        try {
            final File file = File.createTempFile("mapped-file", "bin");
            final Bytes<?> bytes = MappedBytes.mappedBytes(file, SIZE);
            bytes.releaseLast();
        } catch (IOException ioException) {
            Jvm.rethrow(ioException);
        }*/


/*        try {
            Bytes.allocateDirect(SIZE)
                    .write((InputStream) null);
        } catch (Exception e) {
            throw new RuntimeException(e);
        }*/

/*
        Bytes<?> bytes = Bytes.allocateDirect(SIZE);
        //bytes = bytes.unchecked(true);
        bytes.read((byte[]) null, 1, 1);
        releaseAndAssertReleased(bytes);
*/

/*        Bytes.allocateDirect(SIZE)
                .readObject(null);*/

    }

>>>>>>> a188f921
    // Todo: Do some write operations so that we know we have content then try operations

    /**
     * Checks that methods with objet references that are annotated with @NotNull throw a NullPointerException when null is provided
     * and that no modification of the Bytes object's internal state is made in such cases.
     */
    @TestFactory
    Stream<DynamicTest> nonNullableOperators() {
        return cartesianProductTest(BytesFactoryUtil::provideBytesObjects,
                BytesJavaDocComplianceTest::provideThrowsMullPointerExceptionOperations,
                (args, bytes, nc) -> {
                    final String name = createCommand(args) + "->" + bytes(args).getClass().getSimpleName() + "." + nc.name();

                    assertThrows(NullPointerException.class, () -> nc.accept(bytes), name);

                    if (isReadWrite(args)) {
                        if (!(ChunkedMappedBytes.class.isInstance(bytes))) {
                            // Unfortunately, inspecting a ChunkedMappedBytes may change its actualSize(), so no check there

                            if (EnbeddedBytes.class.isInstance(bytes)) {
                                int foo = 1;
                            }

                            assertNeverWrittenTo(bytes);
                        }
                    }
                    assertPropertiesNotChanged(createCommand(args), bytes);
                }
        );
    }

    /**
     * Checks that methods with objet references that are annotated with @Nullable *does not* throw a NullPointerException when null is provided
     * and that the Bytes object's internal state is indeed modified.
     */
    @TestFactory
    Stream<DynamicTest> nullableOperators() {
        return cartesianProductTest(BytesFactoryUtil::provideBytesObjects,
                BytesJavaDocComplianceTest::provideNullableOperations,
                (args, bytes, nc) -> {
                    // Any content from a previous operation is cleared
                    bytes.clear();
                    // System.out.println(bytes.getClass().getSimpleName() + " " + isReadWrite(args)+", writePosition()="+bytes.writePosition());

                    if (isReadWrite(args)) {
                        assertDoesNotThrow(() -> nc.accept(bytes));
                        // Make sure something was written
                        assertNotEquals(0, bytes.readShort(0));
                    } else {
                        assertPropertiesNotChanged(createCommand(args), bytes);
                    }
                }
        );
    }

    private Stream<DynamicTest> cartesianProductTest(Supplier<Stream<Arguments>> bytesObjectSupplier,
                                                     Supplier<Stream<NamedConsumer<Bytes<Object>>>> operationsSupplier,
                                                     TriConsumer<Arguments, Bytes<Object>, NamedConsumer<Bytes<Object>>> test) {
        return bytesObjectSupplier.get()
                .flatMap(arguments -> Stream.concat(
                        operationsSupplier.get()
                                .map(operation -> dynamicTest(createCommand(arguments) + "." + operation.name(), () -> {
                                                    @SuppressWarnings("unchecked") final Bytes<Object> bytes = (Bytes<Object>) arguments.get()[0];
                                                    test.accept(arguments, bytes, operation);
                                                }
                                        )
                                ),
                        Stream.of(dynamicTest("releaseLast", () -> bytes(arguments).releaseLast()))
                ));
    }

    private static Stream<NamedConsumer<Bytes<Object>>> provideThrowsMullPointerExceptionOperations() {

        // In some of the operations, we could use 1 as a parameter meaning some optimized versions (like unchecked)
        // will work with no explicit requireNonNull() but this is not strictly correct from a testing perspective

        return Stream.of(
                // Write operations with reference parameters
                NamedConsumer.ofThrowing(bytes -> bytes.write((InputStream) null), "write(InputStream)"),
                NamedConsumer.of(bytes -> bytes.writeMarshallableLength16(null), "writeMarshallableLength16()"),
                NamedConsumer.of(bytes -> bytes.write(0L, (byte[]) null, 0, 0), "write(long, byte[], int, int)"),
                NamedConsumer.of(bytes -> bytes.write((byte[]) null, 0, 0), "write(byte[], int, int)"),
                NamedConsumer.of(bytes -> bytes.write((byte[]) null), "write(byte[])"),
                NamedConsumer.of(bytes -> bytes.write(1L, (byte[]) null), "write(long, byte[])"),
                NamedConsumer.of(bytes -> bytes.write((CharSequence) null, 0, 0), "write(CharSequence, int, int)"),
                NamedConsumer.of(bytes -> bytes.write((CharSequence) null), "write(CharSequence)"),
                NamedConsumer.of(bytes -> bytes.write(1L, (BytesStore) null, 0L, 0L), "write(long, BytesStore, long, long)"),
                NamedConsumer.of(bytes -> bytes.write((BytesStore<?, ?>) null, 0L, 0L), "write(BytesStore, long, long)"),
                NamedConsumer.of(bytes -> bytes.write((BytesStore<?, ?>) null), "write(BytesStore)"),
                NamedConsumer.of(bytes -> bytes.write(0L, (BytesStore<?, ?>) null), "write(long, BytesStore)"),
                NamedConsumer.of(bytes -> bytes.write(0L, (RandomDataInput) null, 0L, 0L), "write(long, RandomDataInput, long, long)"),
                NamedConsumer.of(bytes -> bytes.write((RandomDataInput) null, 0L, 0L), "write(RandomDataInput, long, long)"),
                NamedConsumer.of(bytes -> bytes.write((RandomDataInput) null), "write(RandomDataInput)"),
                NamedConsumer.of(bytes -> bytes.write(0, (RandomDataInput) null, 0, 0), "write(long, RandomDataInput, long, long)"),
                NamedConsumer.of(bytes -> bytes.write8bit((CharSequence) null, 0, 0), "write8bit(CharSequence, int, int)"),
                NamedConsumer.of(bytes -> bytes.write8bit((String) null, 0, 0), "write8bit(String, int, int)"),
                NamedConsumer.of(bytes -> bytes.write8bit(0L, (BytesStore) null), "write8bit(long, BytesStore)"),
                NamedConsumer.of(bytes -> bytes.write8bit(0L, (String) null, 0, 0), "write8bit(long, String, int, int)"),
                NamedConsumer.of(bytes -> bytes.writeBigDecimal(null), "writeBigDecimal()"),
                NamedConsumer.of(bytes -> bytes.writeBigInteger(null), "writeBigInteger()"),
                NamedConsumer.of(bytes -> bytes.writeHistogram(null), "writeHistogram()"),
                NamedConsumer.of(bytes -> bytes.writeSome((Bytes<?>) null), "writeSome(Bytes)"),
                NamedConsumer.of(bytes -> bytes.writeSome((ByteBuffer) null), "writeSome(ByteBuffer)"),
                NamedConsumer.of(bytes -> bytes.writeEnum((MyEnum) null), "writeEnum()"),
                // Read operations with reference parameters


                NamedConsumer.of(bytes -> bytes.read((ByteBuffer) null), "read(ByteBuffer)"),
                NamedConsumer.of(bytes -> bytes.read((Bytes<?>) null), "read(Bytes)"),
                NamedConsumer.of(bytes -> bytes.read((Bytes<?>) null, 0), "read(Bytes, int)"),
                NamedConsumer.of(bytes -> bytes.read((byte[]) null), "read(byte[], int)"),
                NamedConsumer.of(bytes -> bytes.read((byte[]) null, 0, 0), "read(byte[], int, int)"),
                NamedConsumer.of(bytes -> bytes.read((char[]) null, 0, 0), "read(char[], int, int)"),
                NamedConsumer.of(bytes -> bytes.read(0, (byte[]) null, 0, 0), "read(long, byte[], int, int)"),
                NamedConsumer.of(bytes -> bytes.readObject(null), "readObject(Class)"),
                NamedConsumer.of(bytes -> bytes.readMarshallableLength16(null, null), "readMarshallableLength16(Class, Object)"),
                NamedConsumer.of(bytes -> bytes.readUtf8Limited(0, null, 0), "readUtf8Limited(long, ACS, int)"),
                NamedConsumer.of(bytes -> bytes.readUtf8(0, null), "readUtf8Limited(long, ACS)"),
                NamedConsumer.of(bytes -> bytes.readUtf8((Appendable & CharSequence) null), "readUtf8(ACS)"),
                NamedConsumer.of(bytes -> bytes.readUtf8((StringBuilder) null), "readUtf8(StringBuilder)"),
                NamedConsumer.of(bytes -> bytes.readUtf8((Bytes<?>) null), "readUtf8(Bytes)")

                // readHistogram

                // Todo: add unsafe...
                // Todo: add read operations
                // Todo: add prewrite
        );
    }

    private static Stream<NamedConsumer<Bytes<Object>>> provideNullableOperations() {
        return Stream.of(
                NamedConsumer.of(bytes -> bytes.writeUtf8((CharSequence) null), "writeUtf8(CharSequence)"),
                NamedConsumer.of(bytes -> bytes.writeUtf8((String) null), "writeUtf8(String)"),
                NamedConsumer.of(bytes -> bytes.writeUtf8(0L, (CharSequence) null), "writeUtf8(long, CharSequence)"),
                NamedConsumer.of(bytes -> bytes.writeUtf8Limited(0L, (CharSequence) null, 0), "writeUtf8Limited(long, CharSequence, int)"),
                NamedConsumer.of(bytes -> bytes.write8bit((String) null), "write8bit(String)"),
                NamedConsumer.of(bytes -> bytes.write8bit((CharSequence) null), "write8bit(CharSequence)")
        );
    }

    enum MyEnum {INSTANCE}

    private static final int SIZE = 128;

    private interface HasName {
        String name();
    }

    @FunctionalInterface
    private interface TriConsumer<T, U, V> {
        void accept(T t, U u, V v);
    }

    private static class NamedConsumer<T> implements HasName, Consumer<T> {

        private final Consumer<T> consumer;
        private final String name;

        private NamedConsumer(Consumer<T> consumer, String name) {
            this.consumer = consumer;
            this.name = name;
        }

        @Override
        public void accept(T t) {
            consumer.accept(t);
        }

        @Override
        public String name() {
            return name;
        }

        static <T> NamedConsumer<T> of(Consumer<T> consumer, String name) {
            return new NamedConsumer<>(consumer, name);
        }

        static <T> NamedConsumer<T> ofThrowing(ThrowingConsumer<T, ?> consumer, String name) {
            return new NamedConsumer<>(wrapThrowing(consumer), name);
        }

    }

    @FunctionalInterface
    private interface ThrowingConsumer<T, X extends Exception> {
        void accept(T t) throws X;
    }

    private static <T> Consumer<T> wrapThrowing(ThrowingConsumer<T, ?> consumer) {
        return new ThrowingConsumerWrapper<>(consumer);
    }

    private static final class ThrowingConsumerWrapper<T> implements Consumer<T> {

        private final ThrowingConsumer<T, ?> delegate;

        public ThrowingConsumerWrapper(ThrowingConsumer<T, ?> delegate) {
            this.delegate = delegate;
        }

        @Override
        public void accept(T t) {
            try {
                delegate.accept(t);
            } catch (Exception e) {
                Jvm.rethrow(e);
            }
        }
    }

    private void assertPropertiesNotChanged(String createCommand, Bytes<?> bytes) {
        // Make sure that there was no change to the target bytes
        final BytesInitialInfo expectedInfo = INITIAL_INFO_MAP.get(createCommand);
        final BytesInitialInfo actualInfo = new BytesInitialInfo(bytes);
        assertEquals(expectedInfo, actualInfo, createCommand);
    }

    private static final class BytesInitialInfo {
        private final long readPosition;
        private final long writePosition;
        private final long writeLimit;
        private final long capacity;
        private final long realCapacity;
        //
        private final boolean directMemory;
        private final boolean elastic;

        public BytesInitialInfo(Bytes<?> bytes) {
            this.readPosition = bytes.readPosition();
            this.writePosition = bytes.writePosition();
            this.writeLimit = bytes.writeLimit();
            this.capacity = bytes.capacity();
            this.realCapacity = bytes.realCapacity();
            this.directMemory = bytes.isDirectMemory();
            this.elastic = bytes.isElastic();
        }

        @Override
        public boolean equals(Object o) {
            if (this == o) return true;
            if (o == null || getClass() != o.getClass()) return false;

            BytesInitialInfo that = (BytesInitialInfo) o;

            if (readPosition != that.readPosition) return false;
            if (writePosition != that.writePosition) return false;
            if (writeLimit != that.writeLimit) return false;
            if (capacity != that.capacity) return false;
            if (realCapacity != that.realCapacity) return false;
            if (directMemory != that.directMemory) return false;
            return elastic == that.elastic;
        }

        @Override
        public int hashCode() {
            int result = (int) (readPosition ^ (readPosition >>> 32));
            result = 31 * result + (int) (writePosition ^ (writePosition >>> 32));
            result = 31 * result + (int) (writeLimit ^ (writeLimit >>> 32));
            result = 31 * result + (int) (capacity ^ (capacity >>> 32));
            result = 31 * result + (int) (realCapacity ^ (realCapacity >>> 32));
            result = 31 * result + (directMemory ? 1 : 0);
            result = 31 * result + (elastic ? 1 : 0);
            return result;
        }

        @Override
        public String toString() {
            return "BytesInitialInfo{" +
                    "readPosition=" + readPosition +
                    ", writePosition=" + writePosition +
                    ", writeLimit=" + writeLimit +
                    ", capacity=" + capacity +
                    ", realCapacity=" + realCapacity +
                    ", directMemory=" + directMemory +
                    ", elastic=" + elastic +
                    '}';
        }
    }


    /**
     * This test is for manual debug
     */
    @Test
    void manualTest() {

        // try {
        //   final File file = create(File.createTempFile("mapped-file", "bin"), SIZE);
        //    final Bytes<?> bytes = MappedBytes.mappedBytes(file, SIZE);
        //   bytes.realCapacity();
        //   System.out.println("bytes.realCapacity() = " + bytes.realCapacity());
        //    try {
        //       bytes.write((InputStream) null);
        //   } catch (Exception e) {
        //       //ignore
        //   }
        //   System.out.println("bytes.realCapacity() = " + bytes.realCapacity());
        //   bytes.releaseLast();
        //} catch (IOException ioException) {
        //   Jvm.rethrow(ioException);
        //}

        //try {
        //   Bytes.allocateDirect(SIZE)
        //            .write((InputStream) null);
        //} catch (Exception e) {
        //    throw new RuntimeException(e);
        // }

        // Bytes<?> bytes = Bytes.allocateDirect(SIZE);
        // bytes.writeUtf8(1, (CharSequence) null);
        // releaseAndAssertReleased(bytes);


        // Bytes.allocateDirect(SIZE)
        //        .readObject(null);

        // MassiveFieldHolder holder = new MassiveFieldHolder();
        // Bytes<MassiveFieldHolder> bytes = Bytes.forFieldGroup(holder, "b");
        // try {
//            bytes.write((InputStream) null);
//        } catch (Exception e) {
//            throw new RuntimeException(e);
//        }
//        releaseAndAssertReleased(bytes);

    }

}<|MERGE_RESOLUTION|>--- conflicted
+++ resolved
@@ -113,8 +113,6 @@
         );
     }
 
-<<<<<<< HEAD
-=======
     @Test
         // Checks that ByteBuffers that are read only cannot be wrapped
     void wrapForWriteCannotTakeReadOnlyByteBuffers() {
@@ -124,39 +122,6 @@
         );
     }
 
-    // @Test
-    // This test is for manual debug
-    void manualTest() {
-
-/*        try {
-            final File file = File.createTempFile("mapped-file", "bin");
-            final Bytes<?> bytes = MappedBytes.mappedBytes(file, SIZE);
-            bytes.releaseLast();
-        } catch (IOException ioException) {
-            Jvm.rethrow(ioException);
-        }*/
-
-
-/*        try {
-            Bytes.allocateDirect(SIZE)
-                    .write((InputStream) null);
-        } catch (Exception e) {
-            throw new RuntimeException(e);
-        }*/
-
-/*
-        Bytes<?> bytes = Bytes.allocateDirect(SIZE);
-        //bytes = bytes.unchecked(true);
-        bytes.read((byte[]) null, 1, 1);
-        releaseAndAssertReleased(bytes);
-*/
-
-/*        Bytes.allocateDirect(SIZE)
-                .readObject(null);*/
-
-    }
-
->>>>>>> a188f921
     // Todo: Do some write operations so that we know we have content then try operations
 
     /**
