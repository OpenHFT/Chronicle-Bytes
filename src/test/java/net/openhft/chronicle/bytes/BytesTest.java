--- conflicted
+++ resolved
@@ -908,20 +908,6 @@
         }
     }
 
-<<<<<<< HEAD
-    @Ignore("https://github.com/OpenHFT/Chronicle-Bytes/issues/185")
-    @Test
-    public void capacityVsWriteLimitInvariant() {
-        final Bytes<?> bytes = alloc1.elasticBytes(20);
-        assertEquals(bytes.capacity(), bytes.writeLimit());
-    }
-
-    @Ignore("https://github.com/OpenHFT/Chronicle-Bytes/issues/185")
-    @Test
-    public void isClear() {
-        final Bytes<?> bytes = alloc1.elasticBytes(20);
-        assertTrue(bytes.isClear());
-=======
     @Test
     public void stopBitChar() {
         final Bytes bytes = alloc1.fixedBytes(64);
@@ -957,7 +943,21 @@
         long l2 = bytes.readStopBit();
         assertEquals(l, l2);
         assertEquals(0x80, bytes.readUnsignedByte());
->>>>>>> 4d42f73c
+    }
+
+
+    @Ignore("https://github.com/OpenHFT/Chronicle-Bytes/issues/185")
+    @Test
+    public void capacityVsWriteLimitInvariant() {
+        final Bytes<?> bytes = alloc1.elasticBytes(20);
+        assertEquals(bytes.capacity(), bytes.writeLimit());
+    }
+
+    @Ignore("https://github.com/OpenHFT/Chronicle-Bytes/issues/185")
+    @Test
+    public void isClear() {
+        final Bytes<?> bytes = alloc1.elasticBytes(20);
+        assertTrue(bytes.isClear());
     }
 
 }