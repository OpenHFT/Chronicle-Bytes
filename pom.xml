<?xml version="1.0" encoding="UTF-8"?>
<!--

    Copyright (c) 2016-2022 chronicle.software

        https://chronicle.software

    Licensed under the Apache License, Version 2.0 (the "License");
    you may not use this file except in compliance with the License.
    You may obtain a copy of the License at

        http://www.apache.org/licenses/LICENSE-2.0

    Unless required by applicable law or agreed to in writing, software
    distributed under the License is distributed on an "AS IS" BASIS,
    WITHOUT WARRANTIES OR CONDITIONS OF ANY KIND, either express or implied.
    See the License for the specific language governing permissions and
    limitations under the License.

-->
<project xmlns="http://maven.apache.org/POM/4.0.0" xmlns:xsi="http://www.w3.org/2001/XMLSchema-instance"
         xsi:schemaLocation="http://maven.apache.org/POM/4.0.0 http://maven.apache.org/xsd/maven-4.0.0.xsd">
    <modelVersion>4.0.0</modelVersion>

    <parent>
        <groupId>net.openhft</groupId>
        <artifactId>java-parent-pom</artifactId>
<<<<<<< HEAD
        <version>1.26.0-SNAPSHOT</version>
=======
        <version>1.25.4</version>
>>>>>>> e84aebeb
        <relativePath/>
    </parent>

    <artifactId>chronicle-bytes</artifactId>
    <version>2.26ea0-SNAPSHOT</version>
    <name>OpenHFT/Chronicle Bytes</name>
    <description>Chronicle-Bytes</description>
    <packaging>bundle</packaging>

    <properties>
        <zero.cost.assertions>disabled</zero.cost.assertions>
<<<<<<< HEAD
=======
        <compiler.argument>-Xlint:deprecation,-options</compiler.argument>
>>>>>>> e84aebeb
        <sonar.organization>openhft</sonar.organization>
        <sonar.host.url>https://sonarcloud.io</sonar.host.url>
        <!-- The parent POM defines this plugin and activates it in a profile. Unfortunately this plugin will generate
        code at @NotNull call-sites that throws IllegalArgumentException rather than NullPointerException. This will
        break various core tests. Chronicle have raised this issue before with the maintainers of the plugin. See:
        https://github.com/osundblad/intellij-annotations-instrumenter-maven-plugin/issues/53
        -->
        <se.eris.notnull.instrument>false</se.eris.notnull.instrument>
    </properties>

    <dependencyManagement>
        <dependencies>
            <dependency>
                <groupId>net.openhft</groupId>
                <artifactId>third-party-bom</artifactId>
<<<<<<< HEAD
                <version>3.26.0-SNAPSHOT</version>
=======
                <version>3.25.2</version>
>>>>>>> e84aebeb
                <type>pom</type>
                <scope>import</scope>
            </dependency>
            <dependency>
                <groupId>net.openhft</groupId>
                <artifactId>chronicle-bom</artifactId>
                <version>2.26ea-SNAPSHOT</version>
                <type>pom</type>
                <scope>import</scope>
            </dependency>

        </dependencies>
    </dependencyManagement>

    <dependencies>
        <dependency>
            <groupId>net.openhft</groupId>
            <artifactId>assertions-${zero.cost.assertions}</artifactId>
            <scope>provided</scope>
        </dependency>

        <dependency>
            <groupId>net.openhft</groupId>
            <artifactId>posix</artifactId>
        </dependency>

        <dependency>
            <groupId>net.openhft</groupId>
            <artifactId>chronicle-core</artifactId>
        </dependency>

        <dependency>
            <groupId>org.slf4j</groupId>
            <artifactId>slf4j-api</artifactId>
        </dependency>

        <dependency>
            <groupId>org.jetbrains</groupId>
            <artifactId>annotations</artifactId>
        </dependency>

        <!-- test dependencies -->

        <dependency>
            <groupId>org.junit.jupiter</groupId>
            <artifactId>junit-jupiter-api</artifactId>
            <scope>test</scope>
        </dependency>

        <dependency>
            <groupId>org.junit.jupiter</groupId>
            <artifactId>junit-jupiter-params</artifactId>
            <scope>test</scope>
        </dependency>

        <dependency>
            <groupId>org.junit.vintage</groupId>
            <artifactId>junit-vintage-engine</artifactId>
            <scope>test</scope>
        </dependency>

        <dependency>
            <groupId>net.openhft</groupId>
            <artifactId>affinity</artifactId>
            <scope>test</scope>
        </dependency>

        <dependency>
            <groupId>org.slf4j</groupId>
            <artifactId>slf4j-simple</artifactId>
            <scope>test</scope>
        </dependency>
        <dependency>
            <groupId>net.openhft</groupId>
            <artifactId>jlbh</artifactId>
            <scope>test</scope>
        </dependency>
        <dependency>
            <groupId>net.openhft</groupId>
            <artifactId>chronicle-test-framework</artifactId>
            <scope>test</scope>
        </dependency>
    </dependencies>

    <repositories>
        <repository>
            <id>chronicle-enterprise-snapshots</id>
            <name>Snapshot Repository</name>
            <url>
                https://nexus.chronicle.software/content/repositories/snapshots
            </url>
            <snapshots>
                <enabled>true</enabled>
            </snapshots>
        </repository>
        <repository>
            <id>chronicle-enterprise-release</id>
            <url>
                https://nexus.chronicle.software/content/repositories/releases
            </url>
            <releases>
                <enabled>true</enabled>
            </releases>
        </repository>
    </repositories>

    <build>
        <plugins>

            <plugin>
                <groupId>net.openhft</groupId>
                <artifactId>binary-compatibility-enforcer-plugin</artifactId>
                <executions>
                    <execution>
                        <phase>verify</phase>
                        <goals>
                            <goal>enforcer</goal>
                        </goals>
                        <configuration>
                            <referenceVersion>2.25ea0</referenceVersion>
                            <artifactsURI>https://teamcity.chronicle.software/repository/download</artifactsURI>
                            <binaryCompatibilityPercentageRequired>100</binaryCompatibilityPercentageRequired>
                        </configuration>
                    </execution>
                </executions>
            </plugin>

            <plugin>
                <groupId>org.apache.maven.plugins</groupId>
                <artifactId>maven-javadoc-plugin</artifactId>
                <configuration>
                    <source>8</source>
                </configuration>
                <executions>
                    <execution>
                        <id>attach-javadocs</id>
                        <goals>
                            <goal>jar</goal>
                        </goals>
                        <configuration>
                            <additionalOptions>-Xdoclint:none</additionalOptions>
                        </configuration>
                    </execution>
                </executions>
            </plugin>

            <plugin>
                <groupId>org.apache.maven.plugins</groupId>
                <artifactId>maven-surefire-plugin</artifactId>
                <configuration>
                    <forkCount>4</forkCount>
                    <reuseForks>true</reuseForks>
                    <runOrder>hourly</runOrder>
                </configuration>
            </plugin>

            <plugin>
                <groupId>org.apache.maven.plugins</groupId>
                <artifactId>maven-release-plugin</artifactId>

                <configuration>
                    <autoVersionSubmodules>true</autoVersionSubmodules>
                    <mavenExecutorId>forked-path</mavenExecutorId>
                    <useReleaseProfile>false</useReleaseProfile>
                </configuration>

            </plugin>

            <plugin>
                <groupId>org.apache.maven.plugins</groupId>
                <artifactId>maven-scm-publish-plugin</artifactId>
                <configuration>
                    <checkoutDirectory>${project.build.directory}/scmpublish/javadoc
                    </checkoutDirectory>
                    <checkinComment>Publishing javadoc for ${project.artifactId}:${project.version}
                    </checkinComment>
                    <content>${project.reporting.outputDirectory}</content>
                    <skipDeletedFiles>true</skipDeletedFiles>
                    <pubScmUrl>scm:git:git@github.com:OpenHFT/Chronicle-Bytes</pubScmUrl>
                    <scmBranch>gh-pages</scmBranch>
                </configuration>
            </plugin>

<<<<<<< HEAD
=======
            <!-- used to allow getClass().getPackage().getImplementationVersion() -->

            <plugin>
                <groupId>org.apache.maven.plugins</groupId>
                <artifactId>maven-compiler-plugin</artifactId>
                <configuration>
                    <compilerArgument>-Xlint:deprecation,-options</compilerArgument>
                    <source>8</source>
                    <target>8</target>
                    <encoding>UTF-8</encoding>
                    <failOnWarning>true</failOnWarning>
                </configuration>
            </plugin>
>>>>>>> e84aebeb
            <!--
                generate maven dependencies versions file that can be used later
                to install the right bundle in test phase.

                The file is:

                    target/classes/META-INF/maven/dependencies.properties
            -->
            <plugin>
                <groupId>org.apache.servicemix.tooling</groupId>
                <artifactId>depends-maven-plugin</artifactId>
                <executions>
                    <execution>
                        <id>generate-depends-file</id>
                        <goals>
                            <goal>generate-depends-file</goal>
                        </goals>
                    </execution>
                </executions>
            </plugin>

            <plugin>
                <groupId>org.apache.felix</groupId>
                <artifactId>maven-bundle-plugin</artifactId>
                <extensions>true</extensions>
                <configuration>
                    <instructions>
                        <Bundle-SymbolicName>${project.groupId}.${project.artifactId}
                        </Bundle-SymbolicName>
                        <Bundle-Name>OpenHFT :: ${project.artifactId}</Bundle-Name>
                        <Bundle-Version>${project.version}</Bundle-Version>
                        <Export-Package>
                            net.openhft.chronicle.bytes.*;-noimport:=true
                        </Export-Package>
                        <Import-Package>
                            org.xerial.snappy;resolution:=optional,
                            *
                        </Import-Package>
                    </instructions>
                </configuration>
                <executions>
                    <!--
                      This execution makes sure that the manifest is available
                      when the tests are executed
                    -->
                    <execution>
                        <goals>
                            <goal>manifest</goal>
                        </goals>
                    </execution>
                </executions>
            </plugin>

            <plugin>
                <groupId>org.apache.maven.plugins</groupId>
                <artifactId>maven-jar-plugin</artifactId>
                <configuration>
                    <archive>
                        <manifest>
                            <addClasspath>true</addClasspath>
                            <addDefaultImplementationEntries>true</addDefaultImplementationEntries>
                            <addDefaultSpecificationEntries>true</addDefaultSpecificationEntries>
                        </manifest>
                        <manifestEntries>
                            <Automatic-Module-Name>chronicle.bytes</Automatic-Module-Name>
                        </manifestEntries>
                    </archive>
                </configuration>
            </plugin>

            <plugin>
                <groupId>com.mycila</groupId>
                <artifactId>license-maven-plugin</artifactId>
                <version>4.1</version>

                <configuration>
                    <header>license_header.txt</header>
                    <properties>
                        <currentYear>2022</currentYear>
                    </properties>
                    <headerDefinitions>
                        <headerDefinition>license_header_def.xml</headerDefinition>
                    </headerDefinitions>
                    <excludes>
                        <exclude>**/README</exclude>
                        <exclude>**/README.md</exclude>
                        <exclude>**/package-info.java</exclude>
                        <exclude>**/*.versionsBackup</exclude>
                        <exclude>CONTRIBUTOR_LICENSE_AGREEMENT</exclude>
                        <exclude>LICENSE</exclude>
                        <exclude>DISCLAIMER</exclude>
                        <exclude>THIRD_PARTY_LICENSES</exclude>
                        <exclude>src/test/resources/**</exclude>
                        <exclude>src/main/resources/**</exclude>
                    </excludes>
                </configuration>

                <executions>
                    <execution>
                        <goals>
                            <goal>check</goal>
                        </goals>
                    </execution>
                </executions>
            </plugin>

            <!-- benchmark MMap latency with Byte -->
            <plugin>
                <groupId>org.codehaus.mojo</groupId>
                <artifactId>exec-maven-plugin</artifactId>

                <executions>
                    <!-- PingPong test - run this first -->
                    <execution>
                        <id>MMapPing</id>
                        <goals>
                            <goal>java</goal>
                        </goals>
                        <configuration>
                            <skip>false</skip>
                            <mainClass>net.openhft.chronicle.bytes.perf.MMapPingPongMain</mainClass>
                            <classpathScope>test</classpathScope>
                        </configuration>
                    </execution>
                    <!-- PingPong test - run this second -->
                    <execution>
                        <id>MMapPong</id>
                        <goals>
                            <goal>java</goal>
                        </goals>
                        <configuration>
                            <skip>false</skip>
                            <mainClass>net.openhft.chronicle.bytes.perf.MMapPingPongMain</mainClass>
                            <classpathScope>test</classpathScope>
                            <systemProperties>
                                <property>
                                    <key>pong</key>
                                    <value>true</value>
                                </property>
                            </systemProperties>
                        </configuration>
                    </execution>
                </executions>
            </plugin>
        </plugins>
    </build>

    <scm>
        <url>scm:git:git@github.com:OpenHFT/Chronicle-Bytes.git</url>
        <connection>scm:git:git@github.com:OpenHFT/Chronicle-Bytes.git</connection>
        <developerConnection>scm:git:git@github.com:OpenHFT/Chronicle-Bytes.git
        </developerConnection>
        <tag>ea</tag>
    </scm>

    <profiles>
        <profile>
            <id>java9-release8</id>
            <activation>
                <jdk>[9,)</jdk>
            </activation>
            <properties>
                <maven.compiler.release>8</maven.compiler.release>
            </properties>
        </profile>
        <profile>
            <id>assertions</id>
            <properties>
                <zero.cost.assertions>enabled</zero.cost.assertions>
            </properties>
        </profile>
        <profile>
            <id>sonar</id>
            <build>
                <plugins>
                    <plugin>
                        <groupId>org.jacoco</groupId>
                        <artifactId>jacoco-maven-plugin</artifactId>
                        <configuration>
                            <excludes>
                                <!--<exclude>META-INF/**</exclude>-->
                                <exclude>*.jar</exclude>
                                <!--                                <exclude>net/openhft/chronicle/bytes/AbstractBytes.class</exclude>
                                                                <exclude>net/openhft/chronicle/bytes/AppendableUtil.class</exclude>
                                                                <exclude>net/openhft/chronicle/bytes/BinaryBytesMethodWriterInvocationHandler.class</exclude>
                                                                <exclude>net/openhft/chronicle/bytes/BinaryWireCode.class</exclude>
                                                                <exclude>net/openhft/chronicle/bytes/*.class</exclude>-->
                            </excludes>
                        </configuration>
                        <executions>
                            <execution>
                                <goals>
                                    <goal>prepare-agent</goal>
                                </goals>
                            </execution>
                            <execution>
                                <id>report</id>
                                <phase>prepare-package</phase>
                                <goals>
                                    <goal>report</goal>
                                </goals>
                            </execution>
                        </executions>
                    </plugin>
                    <plugin>
                        <groupId>org.sonarsource.scanner.maven</groupId>
                        <artifactId>sonar-maven-plugin</artifactId>
                    </plugin>
                </plugins>
            </build>
        </profile>
        <profile>
            <id>run-benchmarks</id>
            <build>
                <plugins>
                    <plugin>
                        <artifactId>maven-invoker-plugin</artifactId>
                        <executions>
                            <execution>
                                <phase>test</phase>
                                <goals>
                                    <goal>run</goal>
                                </goals>
                            </execution>
                        </executions>
                        <configuration>
                            <pom>microbenchmarks/pom.xml</pom>
                            <goals>clean,integration-test</goals>
                            <profiles>
                                <profile>run-benchmarks</profile>
                            </profiles>
                            <properties>
                                <bytes.version>${project.version}</bytes.version>
                                <skip.binary>true</skip.binary>
                            </properties>
                            <streamLogs>true</streamLogs>
                        </configuration>
                    </plugin>
                    <plugin>
                        <groupId>org.codehaus.mojo</groupId>
                        <artifactId>exec-maven-plugin</artifactId>

                        <configuration>
                            <classpathScope>test</classpathScope>
                        </configuration>
                        <executions>
                            <execution>
                                <id>NativeBytesArrayReadWriteJLBH</id>
                                <phase>test</phase>
                                <goals>
                                    <goal>exec</goal>
                                </goals>
                                <configuration>
                                    <executable>${java.home}/bin/java</executable>
                                    <commandlineArgs>${jvm.requiredArgs} -Djvm.resource.tracing=false -classpath
                                        %classpath net.openhft.chronicle.bytes.perf.NativeBytesReadWriteJLBH
                                    </commandlineArgs>
                                </configuration>
                            </execution>
                            <execution>
                                <id>OnHeapBytesArrayReadWriteJLBH</id>
                                <phase>test</phase>
                                <goals>
                                    <goal>exec</goal>
                                </goals>
                                <configuration>
                                    <executable>${java.home}/bin/java</executable>
                                    <commandlineArgs>${jvm.requiredArgs} -Djvm.resource.tracing=false -classpath
                                        %classpath net.openhft.chronicle.bytes.perf.OnHeapBytesReadWriteJLBH
                                    </commandlineArgs>
                                </configuration>
                            </execution>
                            <execution>
                                <id>ChunkedMappedBytesArrayReadWriteJLBH</id>
                                <phase>test</phase>
                                <goals>
                                    <goal>exec</goal>
                                </goals>
                                <configuration>
                                    <executable>${java.home}/bin/java</executable>
                                    <commandlineArgs>${jvm.requiredArgs} -Djvm.resource.tracing=false -classpath
                                        %classpath net.openhft.chronicle.bytes.perf.ChunkedMappedBytesReadWriteJLBH
                                    </commandlineArgs>
                                </configuration>
                            </execution>
                            <execution>
                                <id>SingleMappedBytesArrayReadWriteJLBH</id>
                                <phase>test</phase>
                                <goals>
                                    <goal>exec</goal>
                                </goals>
                                <configuration>
                                    <executable>${java.home}/bin/java</executable>
                                    <commandlineArgs>${jvm.requiredArgs} -Djvm.resource.tracing=false -classpath
                                        %classpath net.openhft.chronicle.bytes.perf.SingleMappedBytesReadWriteJLBH
                                    </commandlineArgs>
                                </configuration>
                            </execution>
                            <execution>
                                <id>ContentEqual2JLBH</id>
                                <phase>test</phase>
                                <goals>
                                    <goal>exec</goal>
                                </goals>
                                <configuration>
                                    <executable>${java.home}/bin/java</executable>
                                    <commandlineArgs>${jvm.requiredArgs} -Djvm.resource.tracing=false -classpath
                                        %classpath net.openhft.chronicle.bytes.perf.ContentEqual2JLBH
                                    </commandlineArgs>
                                </configuration>
                            </execution>
                            <execution>
                                <id>ContentEqual20JLBH</id>
                                <phase>test</phase>
                                <goals>
                                    <goal>exec</goal>
                                </goals>
                                <configuration>
                                    <executable>${java.home}/bin/java</executable>
                                    <commandlineArgs>${jvm.requiredArgs} -Djvm.resource.tracing=false -classpath
                                        %classpath net.openhft.chronicle.bytes.perf.ContentEqual20JLBH
                                    </commandlineArgs>
                                </configuration>
                            </execution>
                            <execution>
                                <id>ContentEqual128JLBH</id>
                                <phase>test</phase>
                                <goals>
                                    <goal>exec</goal>
                                </goals>
                                <configuration>
                                    <executable>${java.home}/bin/java</executable>
                                    <commandlineArgs>${jvm.requiredArgs} -Djvm.resource.tracing=false -classpath
                                        %classpath net.openhft.chronicle.bytes.perf.ContentEqual128JLBH
                                    </commandlineArgs>
                                </configuration>
                            </execution>
                            <execution>
                                <id>ContentEqual8192JLBH</id>
                                <phase>test</phase>
                                <goals>
                                    <goal>exec</goal>
                                </goals>
                                <configuration>
                                    <executable>${java.home}/bin/java</executable>
                                    <commandlineArgs>${jvm.requiredArgs} -Djvm.resource.tracing=false -classpath
                                        %classpath net.openhft.chronicle.bytes.perf.ContentEqual8192JLBH
                                    </commandlineArgs>
                                </configuration>
                            </execution>
                        </executions>
                    </plugin>
                    <plugin>
                        <groupId>org.apache.maven.plugins</groupId>
                        <artifactId>maven-surefire-plugin</artifactId>
                        <configuration>
                            <!-- Disable unit tests -->
                            <skip>true</skip>
                        </configuration>
                    </plugin>
                </plugins>
            </build>
        </profile>
    </profiles>

</project><|MERGE_RESOLUTION|>--- conflicted
+++ resolved
@@ -25,11 +25,7 @@
     <parent>
         <groupId>net.openhft</groupId>
         <artifactId>java-parent-pom</artifactId>
-<<<<<<< HEAD
         <version>1.26.0-SNAPSHOT</version>
-=======
-        <version>1.25.4</version>
->>>>>>> e84aebeb
         <relativePath/>
     </parent>
 
@@ -41,10 +37,6 @@
 
     <properties>
         <zero.cost.assertions>disabled</zero.cost.assertions>
-<<<<<<< HEAD
-=======
-        <compiler.argument>-Xlint:deprecation,-options</compiler.argument>
->>>>>>> e84aebeb
         <sonar.organization>openhft</sonar.organization>
         <sonar.host.url>https://sonarcloud.io</sonar.host.url>
         <!-- The parent POM defines this plugin and activates it in a profile. Unfortunately this plugin will generate
@@ -60,11 +52,7 @@
             <dependency>
                 <groupId>net.openhft</groupId>
                 <artifactId>third-party-bom</artifactId>
-<<<<<<< HEAD
                 <version>3.26.0-SNAPSHOT</version>
-=======
-                <version>3.25.2</version>
->>>>>>> e84aebeb
                 <type>pom</type>
                 <scope>import</scope>
             </dependency>
@@ -248,22 +236,6 @@
                 </configuration>
             </plugin>
 
-<<<<<<< HEAD
-=======
-            <!-- used to allow getClass().getPackage().getImplementationVersion() -->
-
-            <plugin>
-                <groupId>org.apache.maven.plugins</groupId>
-                <artifactId>maven-compiler-plugin</artifactId>
-                <configuration>
-                    <compilerArgument>-Xlint:deprecation,-options</compilerArgument>
-                    <source>8</source>
-                    <target>8</target>
-                    <encoding>UTF-8</encoding>
-                    <failOnWarning>true</failOnWarning>
-                </configuration>
-            </plugin>
->>>>>>> e84aebeb
             <!--
                 generate maven dependencies versions file that can be used later
                 to install the right bundle in test phase.
