<?xml version="1.0" encoding="UTF-8"?>
<!--
  ~ Copyright 2016 higherfrequencytrading.com
  ~
  ~ Licensed under the *Apache License, Version 2.0* (the "License");
  ~ you may not use this file except in compliance with the License.
  ~ You may obtain a copy of the License at
  ~
  ~     http://www.apache.org/licenses/LICENSE-2.0
  ~
  ~ Unless required by applicable law or agreed to in writing, software
  ~ distributed under the License is distributed on an "AS IS" BASIS,
  ~ WITHOUT WARRANTIES OR CONDITIONS OF ANY KIND, either express or implied.
  ~ See the License for the specific language governing permissions and
  ~ limitations under the License..
  -->

<project xmlns="http://maven.apache.org/POM/4.0.0" xmlns:xsi="http://www.w3.org/2001/XMLSchema-instance" xsi:schemaLocation="http://maven.apache.org/POM/4.0.0 http://maven.apache.org/xsd/maven-4.0.0.xsd">

    <parent>
        <groupId>net.openhft</groupId>
        <artifactId>java-parent-pom</artifactId>
        <version>1.1.10</version>
        <relativePath />
    </parent>

    <modelVersion>4.0.0</modelVersion>
    <artifactId>chronicle-bytes</artifactId>
    <version>1.9.2-SNAPSHOT</version>
    <name>OpenHFT/Chronicle-Bytes</name>
    <description>Chronicle-Bytes</description>
    <packaging>bundle</packaging>

    <dependencyManagement>
        <dependencies>

            <dependency>
                <groupId>net.openhft</groupId>
                <artifactId>third-party-bom</artifactId>
                <type>pom</type>
                <version>3.6.0</version>
                <scope>import</scope>
            </dependency>

            <dependency>
                <groupId>net.openhft</groupId>
                <artifactId>chronicle-bom</artifactId>
<<<<<<< HEAD
                <version>1.14.39</version>
=======
                <version>1.14.33</version>
>>>>>>> 3277d1dc
                <type>pom</type>
                <scope>import</scope>
            </dependency>

        </dependencies>
    </dependencyManagement>

    <dependencies>

        <dependency>
            <groupId>net.openhft</groupId>
            <artifactId>chronicle-core</artifactId>
        </dependency>

        <dependency>
            <groupId>org.slf4j</groupId>
            <artifactId>slf4j-api</artifactId>
        </dependency>

        <dependency>
            <groupId>com.intellij</groupId>
            <artifactId>annotations</artifactId>
        </dependency>

        <dependency>
            <groupId>org.xerial.snappy</groupId>
            <artifactId>snappy-java</artifactId>
            <optional>true</optional>
        </dependency>

        <!-- test dependencies -->
        <dependency>
            <groupId>junit</groupId>
            <artifactId>junit</artifactId>
            <scope>test</scope>
        </dependency>
        <dependency>
            <groupId>org.slf4j</groupId>
            <artifactId>slf4j-simple</artifactId>
            <scope>test</scope>
        </dependency>
    </dependencies>

    <build>
        <plugins>
            <plugin>
                <artifactId>maven-surefire-plugin</artifactId>
                <version>2.19.1</version>
                <configuration>
                    <runOrder>random</runOrder>
                </configuration>
            </plugin>
            <plugin>
                <groupId>org.apache.maven.plugins</groupId>
                <artifactId>maven-release-plugin</artifactId>
                <version>2.5.3</version>

                <configuration>
                    <autoVersionSubmodules>true</autoVersionSubmodules>
                    <mavenExecutorId>forked-path</mavenExecutorId>
                    <useReleaseProfile>false</useReleaseProfile>
                </configuration>

            </plugin>
            <plugin>
                <groupId>org.apache.maven.plugins</groupId>
                <artifactId>maven-scm-publish-plugin</artifactId>
                <configuration>
                    <checkoutDirectory>${project.build.directory}/scmpublish/javadoc
                    </checkoutDirectory>
                    <checkinComment>Publishing javadoc for ${project.artifactId}:${project.version}
                    </checkinComment>
                    <content>${project.reporting.outputDirectory}</content>
                    <skipDeletedFiles>true</skipDeletedFiles>
                    <pubScmUrl>scm:git:git@github.com:OpenHFT/Chronicle-Bytes</pubScmUrl>
                    <scmBranch>gh-pages</scmBranch>
                </configuration>
            </plugin>

            <!-- used to allow getClass().getPackage().getImplementationVersion() -->

            <plugin>
                <groupId>org.apache.maven.plugins</groupId>
                <artifactId>maven-compiler-plugin</artifactId>
                <configuration>
                    <compilerArgument>-Xlint:deprecation</compilerArgument>
                    <source>1.8</source>
                    <target>1.8</target>
                    <encoding>UTF-8</encoding>
                </configuration>
            </plugin>
            <!--
                generate maven dependencies versions file that can be used later
                to install the right bundle in test phase.

                The file is:

                    target/classes/META-INF/maven/dependencies.properties
            -->
            <plugin>
                <groupId>org.apache.servicemix.tooling</groupId>
                <artifactId>depends-maven-plugin</artifactId>
                <executions>
                    <execution>
                        <id>generate-depends-file</id>
                        <goals>
                            <goal>generate-depends-file</goal>
                        </goals>
                    </execution>
                </executions>
            </plugin>
            <plugin>
                <groupId>org.apache.felix</groupId>
                <artifactId>maven-bundle-plugin</artifactId>
                <extensions>true</extensions>
                <configuration>
                    <instructions>
                        <Bundle-SymbolicName>${project.groupId}.${project.artifactId}
                        </Bundle-SymbolicName>
                        <Bundle-Name>OpenHFT :: ${project.artifactId}</Bundle-Name>
                        <Bundle-Version>${project.version}</Bundle-Version>
                        <Export-Package>
                            net.openhft.chronicle.bytes.*;-noimport:=true
                        </Export-Package>
                        <Import-Package>
                            org.xerial.snappy;resolution:=optional,
                            *
                        </Import-Package>
                    </instructions>
                </configuration>
                <executions>
                    <!--
                      This execution makes sure that the manifest is available
                      when the tests are executed
                    -->
                    <execution>
                        <goals>
                            <goal>manifest</goal>
                        </goals>
                    </execution>
                </executions>
            </plugin>

        </plugins>
    </build>

    <scm>
        <url>scm:git:git@github.com:OpenHFT/Chronicle-Bytes.git</url>
        <connection>scm:git:git@github.com:OpenHFT/Chronicle-Bytes.git</connection>
        <developerConnection>scm:git:git@github.com:OpenHFT/Chronicle-Bytes.git
        </developerConnection>
        <tag>master</tag>
    </scm>

</project><|MERGE_RESOLUTION|>--- conflicted
+++ resolved
@@ -45,11 +45,7 @@
             <dependency>
                 <groupId>net.openhft</groupId>
                 <artifactId>chronicle-bom</artifactId>
-<<<<<<< HEAD
                 <version>1.14.39</version>
-=======
-                <version>1.14.33</version>
->>>>>>> 3277d1dc
                 <type>pom</type>
                 <scope>import</scope>
             </dependency>
