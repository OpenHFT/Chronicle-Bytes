--- conflicted
+++ resolved
@@ -151,12 +151,7 @@
                         <configuration>
                             <referenceVersion>2.22ea3</referenceVersion>
                             <artifactsURI>https://teamcity.chronicle.software/repository/download</artifactsURI>
-<<<<<<< HEAD
                             <binaryCompatibilityPercentageRequired>96.8</binaryCompatibilityPercentageRequired>
-=======
-                            <!--Abstract classes got protected constructors-->
-                            <binaryCompatibilityPercentageRequired>99.9</binaryCompatibilityPercentageRequired>
->>>>>>> 7910e8d7
                         </configuration>
                     </execution>
                 </executions>
