<?xml version="1.0" encoding="UTF-8"?>
<!--

<<<<<<< HEAD
<project xmlns="http://maven.apache.org/POM/4.0.0" xmlns:xsi="http://www.w3.org/2001/XMLSchema-instance"
         xsi:schemaLocation="http://maven.apache.org/POM/4.0.0 http://maven.apache.org/xsd/maven-4.0.0.xsd">
=======
    Copyright (c) 2016-2022 chronicle.software

    https://chronicle.software

    Licensed under the Apache License, Version 2.0 (the "License");
    you may not use this file except in compliance with the License.
    You may obtain a copy of the License at

        http://www.apache.org/licenses/LICENSE-2.0

    Unless required by applicable law or agreed to in writing, software
    distributed under the License is distributed on an "AS IS" BASIS,
    WITHOUT WARRANTIES OR CONDITIONS OF ANY KIND, either express or implied.
    See the License for the specific language governing permissions and
    limitations under the License.

-->
<project xmlns="http://maven.apache.org/POM/4.0.0" xmlns:xsi="http://www.w3.org/2001/XMLSchema-instance" xsi:schemaLocation="http://maven.apache.org/POM/4.0.0 http://maven.apache.org/xsd/maven-4.0.0.xsd">
>>>>>>> 4868231d
    <modelVersion>4.0.0</modelVersion>

    <parent>
        <groupId>net.openhft</groupId>
        <artifactId>java-parent-pom</artifactId>
<<<<<<< HEAD
        <version>1.1.34</version>
        <relativePath/>
=======
        <version>1.1.33</version>
        <relativePath />
>>>>>>> 4868231d
    </parent>

    <artifactId>chronicle-bytes</artifactId>
    <version>2.23ea11-SNAPSHOT</version>
    <name>OpenHFT/Chronicle-Bytes</name>
    <description>Chronicle-Bytes</description>
    <packaging>bundle</packaging>

    <properties>
        <zero.cost.assertions>disabled</zero.cost.assertions>
        <compiler.argument>-Xlint:deprecation</compiler.argument>
        <sonar.organization>openhft</sonar.organization>
        <sonar.host.url>https://sonarcloud.io</sonar.host.url>
    </properties>

    <dependencyManagement>
        <dependencies>
            <dependency>
                <groupId>net.openhft</groupId>
                <artifactId>third-party-bom</artifactId>
                <version>3.22.3</version>
                <type>pom</type>
                <scope>import</scope>
            </dependency>
            <dependency>
                <groupId>net.openhft</groupId>
                <artifactId>chronicle-bom</artifactId>
                <version>2.23ea-SNAPSHOT</version>
                <type>pom</type>
                <scope>import</scope>
            </dependency>

        </dependencies>
    </dependencyManagement>

    <dependencies>
        <dependency>
            <groupId>net.openhft</groupId>
            <artifactId>assertions-${zero.cost.assertions}</artifactId>
            <scope>provided</scope>
        </dependency>

        <dependency>
            <groupId>net.openhft</groupId>
            <artifactId>posix</artifactId>
        </dependency>

        <dependency>
            <groupId>net.openhft</groupId>
            <artifactId>chronicle-core</artifactId>
        </dependency>

        <dependency>
            <groupId>org.slf4j</groupId>
            <artifactId>slf4j-api</artifactId>
        </dependency>

        <dependency>
            <groupId>org.jetbrains</groupId>
            <artifactId>annotations</artifactId>
        </dependency>

        <!-- test dependencies -->

        <dependency>
            <groupId>org.junit.jupiter</groupId>
            <artifactId>junit-jupiter-api</artifactId>
            <scope>test</scope>
        </dependency>

        <dependency>
            <groupId>org.junit.jupiter</groupId>
            <artifactId>junit-jupiter-params</artifactId>
            <scope>test</scope>
        </dependency>

        <dependency>
            <groupId>org.junit.vintage</groupId>
            <artifactId>junit-vintage-engine</artifactId>
            <scope>test</scope>
        </dependency>

        <dependency>
            <groupId>net.openhft</groupId>
            <artifactId>affinity</artifactId>
            <scope>test</scope>
        </dependency>

        <dependency>
            <groupId>org.slf4j</groupId>
            <artifactId>slf4j-simple</artifactId>
            <scope>test</scope>
        </dependency>
        <dependency>
            <groupId>net.openhft</groupId>
            <artifactId>jlbh</artifactId>
            <scope>test</scope>
        </dependency>
    </dependencies>

    <repositories>
        <repository>
            <id>chronicle-enterprise-snapshots</id>
            <name>Snapshot Repository</name>
            <url>
                https://nexus.chronicle.software/content/repositories/snapshots
            </url>
            <snapshots>
                <enabled>true</enabled>
            </snapshots>
        </repository>
        <repository>
            <id>chronicle-enterprise-release</id>
            <url>
                https://nexus.chronicle.software/content/repositories/releases
            </url>
            <releases>
                <enabled>true</enabled>
            </releases>
        </repository>
    </repositories>

    <build>
        <plugins>

            <plugin>
                <groupId>net.openhft</groupId>
                <artifactId>binary-compatibility-enforcer-plugin</artifactId>
                <executions>
                    <execution>
                        <phase>verify</phase>
                        <goals>
                            <goal>enforcer</goal>
                        </goals>
                        <configuration>
                            <referenceVersion>2.23ea0</referenceVersion>
                            <artifactsURI>https://teamcity.chronicle.software/repository/download</artifactsURI>
                            <binaryCompatibilityPercentageRequired>96</binaryCompatibilityPercentageRequired>
                        </configuration>
                    </execution>
                </executions>
            </plugin>

            <plugin>
                <groupId>org.apache.maven.plugins</groupId>
                <artifactId>maven-javadoc-plugin</artifactId>
                <configuration>
                    <source>8</source>
                </configuration>
                <executions>
                    <execution>
                        <id>attach-javadocs</id>
                        <goals>
                            <goal>jar</goal>
                        </goals>
                        <configuration>
                            <additionalOptions>-Xdoclint:none</additionalOptions>
                        </configuration>
                    </execution>
                </executions>
            </plugin>

            <plugin>
                <groupId>org.apache.maven.plugins</groupId>
                <artifactId>maven-surefire-plugin</artifactId>
                <version>3.0.0-M5</version>
                <configuration>
                    <forkCount>4</forkCount>
                    <reuseForks>true</reuseForks>
                    <runOrder>hourly</runOrder>
                </configuration>
            </plugin>

            <plugin>
                <groupId>org.apache.maven.plugins</groupId>
                <artifactId>maven-release-plugin</artifactId>
                <version>3.0.0-M4</version>

                <configuration>
                    <autoVersionSubmodules>true</autoVersionSubmodules>
                    <mavenExecutorId>forked-path</mavenExecutorId>
                    <useReleaseProfile>false</useReleaseProfile>
                </configuration>

            </plugin>

            <plugin>
                <groupId>org.apache.maven.plugins</groupId>
                <artifactId>maven-scm-publish-plugin</artifactId>
                <version>3.1.0</version>
                <configuration>
                    <checkoutDirectory>${project.build.directory}/scmpublish/javadoc
                    </checkoutDirectory>
                    <checkinComment>Publishing javadoc for ${project.artifactId}:${project.version}
                    </checkinComment>
                    <content>${project.reporting.outputDirectory}</content>
                    <skipDeletedFiles>true</skipDeletedFiles>
                    <pubScmUrl>scm:git:git@github.com:OpenHFT/Chronicle-Bytes</pubScmUrl>
                    <scmBranch>gh-pages</scmBranch>
                </configuration>
            </plugin>

            <!-- used to allow getClass().getPackage().getImplementationVersion() -->

            <plugin>
                <groupId>org.apache.maven.plugins</groupId>
                <artifactId>maven-compiler-plugin</artifactId>
                <configuration>
                    <compilerArgument>-Xlint:deprecation</compilerArgument>
                    <source>1.8</source>
                    <target>1.8</target>
                    <encoding>UTF-8</encoding>
                    <!--                    <verbose>true</verbose>-->
                </configuration>
            </plugin>
            <!--
                generate maven dependencies versions file that can be used later
                to install the right bundle in test phase.

                The file is:

                    target/classes/META-INF/maven/dependencies.properties
            -->
            <plugin>
                <groupId>org.apache.servicemix.tooling</groupId>
                <artifactId>depends-maven-plugin</artifactId>
                <version>1.4.0</version>
                <executions>
                    <execution>
                        <id>generate-depends-file</id>
                        <goals>
                            <goal>generate-depends-file</goal>
                        </goals>
                    </execution>
                </executions>
            </plugin>

            <plugin>
                <groupId>org.apache.felix</groupId>
                <artifactId>maven-bundle-plugin</artifactId>
                <version>5.1.2</version>
                <extensions>true</extensions>
                <configuration>
                    <instructions>
                        <Bundle-SymbolicName>${project.groupId}.${project.artifactId}
                        </Bundle-SymbolicName>
                        <Bundle-Name>OpenHFT :: ${project.artifactId}</Bundle-Name>
                        <Bundle-Version>${project.version}</Bundle-Version>
                        <Export-Package>
                            net.openhft.chronicle.bytes.*;-noimport:=true
                        </Export-Package>
                        <Import-Package>
                            org.xerial.snappy;resolution:=optional,
                            *
                        </Import-Package>
                    </instructions>
                </configuration>
                <executions>
                    <!--
                      This execution makes sure that the manifest is available
                      when the tests are executed
                    -->
                    <execution>
                        <goals>
                            <goal>manifest</goal>
                        </goals>
                    </execution>
                </executions>
            </plugin>

            <plugin>
                <groupId>org.apache.maven.plugins</groupId>
                <artifactId>maven-jar-plugin</artifactId>
                <version>3.2.0</version>
                <configuration>
                    <archive>
                        <manifest>
                            <addClasspath>true</addClasspath>
                            <addDefaultImplementationEntries>true</addDefaultImplementationEntries>
                            <addDefaultSpecificationEntries>true</addDefaultSpecificationEntries>
                        </manifest>
                        <manifestEntries>
                            <Automatic-Module-Name>chronicle.bytes</Automatic-Module-Name>
                        </manifestEntries>
                    </archive>
                </configuration>
            </plugin>

            <plugin>
                <groupId>com.mycila</groupId>
                <artifactId>license-maven-plugin</artifactId>
                <version>4.1</version>

                <configuration>
                    <header>license_header.txt</header>
                    <properties>
                        <currentYear>2022</currentYear>
                    </properties>
                    <headerDefinitions>
                        <headerDefinition>license_header_def.xml</headerDefinition>
                    </headerDefinitions>
                    <excludes>
                        <exclude>**/README</exclude>
                        <exclude>**/README.md</exclude>
                        <exclude>**/package-info.java</exclude>
                        <exclude>**/*.versionsBackup</exclude>
                        <exclude>CONTRIBUTOR_LICENSE_AGREEMENT</exclude>
                        <exclude>LICENSE</exclude>
                        <exclude>DISCLAIMER</exclude>
                        <exclude>THIRD_PARTY_LICENSES</exclude>
                        <exclude>src/test/resources/**</exclude>
                        <exclude>src/main/resources/**</exclude>
                    </excludes>
                </configuration>

                <executions>
                    <execution>
                        <goals>
                            <goal>check</goal>
                        </goals>
                    </execution>
                </executions>
            </plugin>
        </plugins>
    </build>

    <scm>
        <url>scm:git:git@github.com:OpenHFT/Chronicle-Bytes.git</url>
        <connection>scm:git:git@github.com:OpenHFT/Chronicle-Bytes.git</connection>
        <developerConnection>scm:git:git@github.com:OpenHFT/Chronicle-Bytes.git
        </developerConnection>
        <tag>ea</tag>
    </scm>

    <profiles>
        <profile>
            <id>sonar</id>
            <build>
                <plugins>
                    <plugin>
                        <groupId>org.jacoco</groupId>
                        <artifactId>jacoco-maven-plugin</artifactId>
                        <configuration>
                            <excludes>
                                <!--<exclude>META-INF/**</exclude>-->
                                <exclude>*.jar</exclude>
                                <!--                                <exclude>net/openhft/chronicle/bytes/AbstractBytes.class</exclude>
                                                                <exclude>net/openhft/chronicle/bytes/AppendableUtil.class</exclude>
                                                                <exclude>net/openhft/chronicle/bytes/BinaryBytesMethodWriterInvocationHandler.class</exclude>
                                                                <exclude>net/openhft/chronicle/bytes/BinaryWireCode.class</exclude>
                                                                <exclude>net/openhft/chronicle/bytes/*.class</exclude>-->
                            </excludes>
                        </configuration>
                        <executions>
                            <execution>
                                <goals>
                                    <goal>prepare-agent</goal>
                                </goals>
                            </execution>
                            <execution>
                                <id>report</id>
                                <phase>prepare-package</phase>
                                <goals>
                                    <goal>report</goal>
                                </goals>
                            </execution>
                        </executions>
                    </plugin>
                    <plugin>
                        <groupId>org.sonarsource.scanner.maven</groupId>
                        <artifactId>sonar-maven-plugin</artifactId>
                    </plugin>
                </plugins>
            </build>
        </profile>
        <profile>
            <id>run-benchmarks</id>
            <build>
                <plugins>
                    <plugin>
                        <artifactId>maven-invoker-plugin</artifactId>
                        <version>3.2.2</version>
                        <executions>
                            <execution>
                                <phase>test</phase>
                                <goals>
                                    <goal>run</goal>
                                </goals>
                            </execution>
                        </executions>
                        <configuration>
                            <pom>microbenchmarks/pom.xml</pom>
                            <goals>clean,integration-test</goals>
                            <profiles>
                                <profile>run-benchmarks</profile>
                            </profiles>
                            <properties>
                                <bytes.version>${project.version}</bytes.version>
                                <skip.binary>true</skip.binary>
                            </properties>
                            <streamLogs>true</streamLogs>
                        </configuration>
                    </plugin>
                </plugins>
            </build>
        </profile>
    </profiles>

</project><|MERGE_RESOLUTION|>--- conflicted
+++ resolved
@@ -1,10 +1,5 @@
 <?xml version="1.0" encoding="UTF-8"?>
 <!--
-
-<<<<<<< HEAD
-<project xmlns="http://maven.apache.org/POM/4.0.0" xmlns:xsi="http://www.w3.org/2001/XMLSchema-instance"
-         xsi:schemaLocation="http://maven.apache.org/POM/4.0.0 http://maven.apache.org/xsd/maven-4.0.0.xsd">
-=======
     Copyright (c) 2016-2022 chronicle.software
 
     https://chronicle.software
@@ -23,19 +18,16 @@
 
 -->
 <project xmlns="http://maven.apache.org/POM/4.0.0" xmlns:xsi="http://www.w3.org/2001/XMLSchema-instance" xsi:schemaLocation="http://maven.apache.org/POM/4.0.0 http://maven.apache.org/xsd/maven-4.0.0.xsd">
->>>>>>> 4868231d
+
     <modelVersion>4.0.0</modelVersion>
 
     <parent>
         <groupId>net.openhft</groupId>
         <artifactId>java-parent-pom</artifactId>
-<<<<<<< HEAD
+
         <version>1.1.34</version>
         <relativePath/>
-=======
-        <version>1.1.33</version>
-        <relativePath />
->>>>>>> 4868231d
+
     </parent>
 
     <artifactId>chronicle-bytes</artifactId>
